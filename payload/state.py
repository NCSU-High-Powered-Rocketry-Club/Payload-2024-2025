--- conflicted
+++ resolved
@@ -133,13 +133,11 @@
     When the motor has burned out and the rocket is coasting to apogee.
     """
 
-<<<<<<< HEAD
+    __slots__ = ()
+
     def __init__(self, context: "PayloadContext"):
         super().__init__(context)
         self.context.start_survivability_calculation()
-=======
-    __slots__ = ()
->>>>>>> 4b363274
 
     def update(self):
         """Checks to see if the rocket has reached apogee, indicating the start of free fall."""
