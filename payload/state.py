--- conflicted
+++ resolved
@@ -89,11 +89,6 @@
         if data.current_altitude > TAKEOFF_HEIGHT_METERS:
             self.next_state()
             return
-<<<<<<< HEAD
-
-        # self.next_state()
-=======
->>>>>>> acb58882
 
     def next_state(self):
         self.context.state = MotorBurnState(self.context)
@@ -131,12 +126,6 @@
 
     def update(self):
         """Checks to see if the rocket has reached apogee, indicating the start of free fall."""
-<<<<<<< HEAD
-        super().update()
-        # self.next_state()
-
-=======
->>>>>>> acb58882
         data = self.context.data_processor
 
         # if our velocity is close to zero or negative, we are in free fall.
@@ -176,10 +165,6 @@
             >= MAX_FREE_FALL_SECONDS
         ):
             self.next_state()
-<<<<<<< HEAD
-        # self.next_state()
-=======
->>>>>>> acb58882
 
     def next_state(self):
         self.context.state = LandedState(self.context)
