--- conflicted
+++ resolved
@@ -7,13 +7,9 @@
 from contextlib import suppress
 from pathlib import Path
 
-<<<<<<< HEAD
-with suppress(ImportError):
-=======
 from payload.interfaces.base_transmitter import BaseTransmitter
 
-try:
->>>>>>> 530c8f7c
+with suppress(ImportError):
     # TODO: convert this to gpiozero, also go through and organize methods
     from RPi import GPIO
 
