--- conflicted
+++ resolved
@@ -144,12 +144,8 @@
             f"Current alt velocity:      {G}{data_processor.velocity_from_altitude:<10.2f}{RESET} {R}m/s{RESET}",  # noqa: E501
             f"Current height:            {G}{data_processor.current_altitude:<10.2f}{RESET} {R}m{RESET}",  # noqa: E501
             f"Max height so far:         {G}{data_processor.max_altitude:<10.2f}{RESET} {R}m{RESET}",  # noqa: E501
-<<<<<<< HEAD
             f"Crew survivability:       {G}{100*data_processor._crew_survivability:<10.2f}{RESET} {R}%{RESET}",
-            f"Got IMU Data packet:       {G}{bool(self._payload.imu_data_packet):<10.2f}{RESET}"
-=======
             f"Got IMU Data packet:       {G}{bool(self._payload.imu_data_packet):<10.2f}{RESET}",
->>>>>>> 233853e0
         ]
         # Print the output
         print("\n".join(output))
