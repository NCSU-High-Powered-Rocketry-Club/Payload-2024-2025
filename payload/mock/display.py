--- conflicted
+++ resolved
@@ -143,14 +143,6 @@
             f"Current height:            {G}{data_processor.current_altitude:<10.2f}{RESET} {R}m{RESET}",  # noqa: E501
             f"Max height so far:         {G}{data_processor.max_altitude:<10.2f}{RESET} {R}m{RESET}",  # noqa: E501
             f"Crew survivability:        {G}{100 * data_processor._crew_survivability:<10.2f}{RESET} {R}%{RESET}",  # noqa: E501
-<<<<<<< HEAD
-            f"Transmitter message:       {G}{str(self._payload.transmission_packet)[:10]}{RESET}",
-            f"Receiver message:          {G}{self._payload.receiver.latest_message}{RESET}",
-            # TODO: maybe delete this field or at least make it say true or false
-            f"Got IMU Data packet:       {G}{bool(self._payload.imu_data_packet):<10.2f}{RESET}",
-            f"Landing velocity:          {G}{data_processor._landing_velocity:<10.2f}{RESET} {R}m/s{RESET}",  # noqa: E501
-=======
->>>>>>> 8bd1a9ea
         ]
 
         # Adds additional info to the display if -v was specified
@@ -160,8 +152,8 @@
                     f"{Y}{'=' * 18} DEBUG INFO {'=' * 17}{RESET}",
                     f"Max accel velocity:        {G}{data_processor.max_velocity_from_acceleration:<10.2f}{RESET} {R}m/s{RESET}",  # noqa: E501
                     f"Landing velocity:          {G}{data_processor._landing_velocity:<10.2f}{RESET} {R}m/s{RESET}",  # noqa: E501
-                    f"Transmitter message:       {G}{self._payload.transmitted_message[:14]:<14}{RESET}",  # noqa: E501
-                    f"Receiver message:          {G}{self._payload.receiver.latest_message[:14]:<14}{RESET}"  # noqa: E501
+                    f"Transmitter message:       {G}{str(self._payload.transmission_packet)[:14]}{RESET}",  # noqa: E501
+                    f"Receiver message:          {G}{self._payload.receiver.latest_message[:14]}{RESET}",  # noqa: E501
                 ]
             )
 
