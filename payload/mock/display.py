"""File to handle the display of real-time flight data in the terminal."""

import argparse
import threading
import time
from typing import TYPE_CHECKING

from colorama import Fore, Style, init

from payload.constants import DISPLAY_FREQUENCY, DisplayEndingType

if TYPE_CHECKING:
    from payload.payload import PayloadContext


# Shorten colorama names, I (jackson) don't love abbreviations but this is a lot of typing and
# ruff doesn't like when the lines are too long and they are ugly when long (harshil)
G = Fore.GREEN
R = Fore.RED
Y = Fore.YELLOW
C = Fore.CYAN
RESET = Style.RESET_ALL


class FlightDisplay:
    """Class related to displaying real-time flight data in the terminal with pretty colors
    and spacing.
    """

    # Initialize Colorama
    MOVE_CURSOR_UP = "\033[F"  # Move cursor up one line

    __slots__ = (
        "_args",
        "_coast_time",
        "_launch_file",
        "_launch_time",
        "_mock",
        "_payload",
        "_running",
        "_start_time",
        "_thread_target",
        "end_mock_interrupted",
        "end_mock_natural",
    )

    def __init__(
        self, payload: "PayloadContext", start_time: float, args: argparse.Namespace
    ) -> None:
        """
        :param payload: The PayloadContext object.
        :param start_time: The time (in seconds) the replay started.
        """
        init(autoreset=True)  # Automatically reset colors after each print
        self._payload = payload
        self._start_time = start_time
        self._running = threading.Event()
        self._args = args
        self._launch_time: int = 0  # Launch time from MotorBurnState
        self._coast_time: int = 0  # Coast time from CoastState
        # daemon threads are killed when the main thread exits.
        self._thread_target = threading.Thread(
            target=self.update_display, daemon=True, name="Real Time Display Thread"
        )
        # Create events to signal the end of the replay.
        self.end_mock_natural = threading.Event()
        self.end_mock_interrupted = threading.Event()

        try:
            # Try to get the launch file name (only available in MockIMU)
            self._launch_file = self._payload.imu._log_file_path.name
        except AttributeError:  # If it failed, that means we are running a real flight!
            self._launch_file = "N/A"

    def start(self) -> None:
        """
        Starts the display.
        """
        self._running.set()
        self._thread_target.start()

    def stop(self) -> None:
        """
        Stops the display thread.
        """
        self._running.clear()
        self._thread_target.join()

    def update_display(self) -> None:
        """
        Updates the display with real-time data. Runs in another thread. Automatically stops when
        the replay ends.
        """
        # Don't print the flight data if we are in debug mode
        if self._args.debug:
            return

        # Update the display as long as the program is running:
        while self._running.is_set():
            self._update_display()

            # If we are running a real flight, we will stop the display when the rocket takes off:
            # if not self._args.mock and self._payload.state.name == "MotorBurnState":
            #     self._update_display(DisplayEndingType.TAKEOFF)
            #     break

        # The program has ended, so we print the final display, depending on how it ended:
        if self.end_mock_natural.is_set():
            self._update_display(DisplayEndingType.NATURAL)
        if self.end_mock_interrupted.is_set():
            self._update_display(DisplayEndingType.INTERRUPTED)

    def _update_display(self, end_type: DisplayEndingType | None = None) -> None:
        """
        Updates the display with real-time data.
        :param end_type: Whether the replay ended or was interrupted.
        """
        data_processor = self._payload.data_processor
        # Set the launch time if it hasn't been set yet:
        if not self._launch_time and self._payload.state.name == "MotorBurnState":
            self._launch_time = self._payload.state.start_time_ns

        elif not self._coast_time and self._payload.state.name == "CoastState":
            self._coast_time = self._payload.state.start_time_ns

        if self._launch_time:
            time_since_launch = (
                self._payload.data_processor.current_timestamp - self._launch_time
            ) * 1e-3
        else:
            time_since_launch = 0

        # Prepare output
        output = [
            f"{Y}{'=' * 15} {'REPLAY' if self._args.mock else 'STANDBY'} INFO {'=' * 15}{RESET}",
            f"Replay file:                  {C}{self._launch_file}{RESET}",
            f"Time since replay start:      {C}{time.time() - self._start_time:<10.2f}{RESET} {R}s{RESET}",  # noqa: E501
            f"{Y}{'=' * 12} REAL TIME FLIGHT DATA {'=' * 12}{RESET}",
            # Format time as MM:SS:
            f"Launch time:               {G}T+{time.strftime('%M:%S', time.gmtime(time_since_launch))}{RESET}",  # noqa: E501
            f"State:                     {G}{self._payload.state.name:<15}{RESET}",
            f"Current accel velocity:    {G}{data_processor.velocity_from_acceleration:<10.2f}{RESET} {R}m/s{RESET}",  # noqa: E501
            f"Max velocity so far:       {G}{data_processor.max_velocity_from_acceleration:<10.2f}{RESET} {R}m/s{RESET}",  # noqa: E501
            f"Current alt velocity:      {G}{data_processor.velocity_from_altitude:<10.2f}{RESET} {R}m/s{RESET}",  # noqa: E501
            f"Current height:            {G}{data_processor.current_altitude:<10.2f}{RESET} {R}m{RESET}",  # noqa: E501
            f"Max height so far:         {G}{data_processor.max_altitude:<10.2f}{RESET} {R}m{RESET}",  # noqa: E501
<<<<<<< HEAD
            f"Crew survivability:       {G}{100*data_processor._crew_survivability:<10.2f}{RESET} {R}%{RESET}",
=======
            f"Transmitter message:       {G}{self._payload.transmitted_message[:10]:<10}{RESET}",
            # TODO: maybe delete this field or at least make it say true or false
>>>>>>> 530c8f7c
            f"Got IMU Data packet:       {G}{bool(self._payload.imu_data_packet):<10.2f}{RESET}",
        ]
        # Print the output
        print("\n".join(output))

        # Move the cursor up for the next update, if the replay hasn't ended:
        if not end_type:
            print(self.MOVE_CURSOR_UP * len(output), end="", flush=True)

        # Print the end of replay message if the replay has ended
        match end_type:
            case DisplayEndingType.NATURAL:
                print(f"{R}{'=' * 14} END OF REPLAY {'=' * 14}{RESET}")
            case DisplayEndingType.INTERRUPTED:
                print(f"{R}{'=' * 12} INTERRUPTED REPLAY {'=' * 13}{RESET}")
            case DisplayEndingType.TAKEOFF:
                print(f"{R}{'=' * 13} ROCKET LAUNCHED {'=' * 14}{RESET}")

        # Sleep for a bit to avoid spamming the terminal
        time.sleep(1 / DISPLAY_FREQUENCY)<|MERGE_RESOLUTION|>--- conflicted
+++ resolved
@@ -144,12 +144,9 @@
             f"Current alt velocity:      {G}{data_processor.velocity_from_altitude:<10.2f}{RESET} {R}m/s{RESET}",  # noqa: E501
             f"Current height:            {G}{data_processor.current_altitude:<10.2f}{RESET} {R}m{RESET}",  # noqa: E501
             f"Max height so far:         {G}{data_processor.max_altitude:<10.2f}{RESET} {R}m{RESET}",  # noqa: E501
-<<<<<<< HEAD
             f"Crew survivability:       {G}{100*data_processor._crew_survivability:<10.2f}{RESET} {R}%{RESET}",
-=======
             f"Transmitter message:       {G}{self._payload.transmitted_message[:10]:<10}{RESET}",
             # TODO: maybe delete this field or at least make it say true or false
->>>>>>> 530c8f7c
             f"Got IMU Data packet:       {G}{bool(self._payload.imu_data_packet):<10.2f}{RESET}",
         ]
         # Print the output
