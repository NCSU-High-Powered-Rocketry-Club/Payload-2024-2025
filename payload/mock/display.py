"""File to handle the display of real-time flight data in the terminal."""

import argparse
import threading
import time
from typing import TYPE_CHECKING

from colorama import Fore, Style, init

from payload.constants import DISPLAY_FREQUENCY, DisplayEndingType

if TYPE_CHECKING:
    from payload.payload import PayloadContext


# Shorten colorama names, I (jackson) don't love abbreviations but this is a lot of typing and
# ruff doesn't like when the lines are too long and they are ugly when long (harshil)
G = Fore.GREEN
R = Fore.RED
Y = Fore.YELLOW
C = Fore.CYAN
RESET = Style.RESET_ALL


class FlightDisplay:
    """Class related to displaying real-time flight data in the terminal with pretty colors
    and spacing.
    """

    # Initialize Colorama
    MOVE_CURSOR_UP = "\033[F"  # Move cursor up one line

    __slots__ = (
        "_args",
        "_coast_time",
        "_launch_file",
        "_launch_time",
        "_payload",
        "_running",
        "_start_time",
        "_thread_target",
        "end_mock_interrupted",
        "end_mock_natural",
    )

    def __init__(
        self, payload: "PayloadContext", start_time: float, args: argparse.Namespace
    ) -> None:
        """
        :param payload: The PayloadContext object.
        :param start_time: The time (in seconds) the replay started.
        """
        init(autoreset=True)  # Automatically reset colors after each print
        self._payload = payload
        self._start_time = start_time
        self._running = threading.Event()
        self._args = args
        self._launch_time: int = 0  # Launch time from MotorBurnState
        self._coast_time: int = 0  # Coast time from CoastState
        # daemon threads are killed when the main thread exits.
        self._thread_target = threading.Thread(
            target=self.update_display, daemon=True, name="Real Time Display Thread"
        )
        # Create events to signal the end of the replay.
        self.end_mock_natural = threading.Event()
        self.end_mock_interrupted = threading.Event()

        try:
            # Try to get the launch file name (only available in MockIMU)
            self._launch_file = self._payload.imu._log_file_path.name
        except AttributeError:  # If it failed, that means we are running a real flight!
            self._launch_file = "N/A"

    def start(self) -> None:
        """
        Starts the display.
        """
        self._running.set()
        self._thread_target.start()

    def stop(self) -> None:
        """
        Stops the display thread.
        """
        self._running.clear()
        self._thread_target.join()

    def update_display(self) -> None:
        """
        Updates the display with real-time data. Runs in another thread. Automatically stops when
        the replay ends.
        """
        # Don't print the flight data if we are in debug mode
        if self._args.debug:
            return

        # Update the display as long as the program is running:
        while self._running.is_set():
            self._update_display()

            # If we are running a real flight, we will stop the display when the rocket takes off:
            # if self._args.mode == "real" and self._payload.state.name == "MotorBurnState":
            #     self._update_display(DisplayEndingType.TAKEOFF)
            #     break

        # The program has ended, so we print the final display, depending on how it ended:
        if self.end_mock_natural.is_set():
            self._update_display(DisplayEndingType.NATURAL)
        if self.end_mock_interrupted.is_set():
            self._update_display(DisplayEndingType.INTERRUPTED)

    def _update_display(self, end_type: DisplayEndingType | None = None) -> None:
        """
        Updates the display with real-time data.
        :param end_type: Whether the replay ended or was interrupted.
        """
        data_processor = self._payload.data_processor
        # Set the launch time if it hasn't been set yet:
        if not self._launch_time and self._payload.state.name == "MotorBurnState":
            self._launch_time = self._payload.state.start_time_ns

        elif not self._coast_time and self._payload.state.name == "CoastState":
            self._coast_time = self._payload.state.start_time_ns

        if self._launch_time:
            time_since_launch = (
                self._payload.data_processor.current_timestamp - self._launch_time
            ) * 1e-3
        else:
            time_since_launch = 0

        # Prepare output
        output = [
            f"{Y}{'=' * 17} {'REPLAY' if self._args.mode == 'mock' else 'STANDBY'} INFO {'=' * 17}{RESET}",  # noqa: E501
            f"Replay file:                  {C}{self._launch_file}{RESET}",
            f"Time since replay start:      {C}{time.time() - self._start_time:<10.2f}{RESET} {R}s{RESET}",  # noqa: E501
            f"{Y}{'=' * 12} REAL TIME FLIGHT DATA {'=' * 12}{RESET}",
            # Format time as MM:SS:
            f"Launch time:               {G}T+{time.strftime('%M:%S', time.gmtime(time_since_launch))}{RESET}",  # noqa: E501
            f"State:                     {G}{self._payload.state.name:<15}{RESET}",
<<<<<<< HEAD
            f"Current altitude velocity  {G}{data_processor.velocity_moving_average:<10.2f}{RESET} {R}m/s{RESET}",  # noqa: E501
            f"Max velocity so far:       {G}{data_processor.max_vertical_velocity:<10.2f}{RESET} {R}m/s{RESET}",  # noqa: E501
=======
            f"Current accel velocity:    {G}{data_processor.velocity_from_acceleration:<10.2f}{RESET} {R}m/s{RESET}",  # noqa: E501
            f"Current altitude velocity  {G}{data_processor.velocity_from_altitude:<10.2f}{RESET} {R}m/s{RESET}",  # noqa: E501
>>>>>>> 8bd1a9ea
            f"Current height:            {G}{data_processor.current_altitude:<10.2f}{RESET} {R}m{RESET}",  # noqa: E501
            f"Max height so far:         {G}{data_processor.max_altitude:<10.2f}{RESET} {R}m{RESET}",  # noqa: E501
            f"Crew survivability:        {G}{100 * data_processor._crew_survivability:<10.2f}{RESET} {R}%{RESET}",  # noqa: E501
        ]

        # Adds additional info to the display if -v was specified
        if self._args.verbose:
            output.extend(
                [
                    f"{Y}{'=' * 18} DEBUG INFO {'=' * 17}{RESET}",
                    f"Max accel velocity:        {G}{data_processor.max_velocity_from_acceleration:<10.2f}{RESET} {R}m/s{RESET}",  # noqa: E501
                    f"Landing velocity:          {G}{data_processor._landing_velocity:<10.2f}{RESET} {R}m/s{RESET}",  # noqa: E501
                    f"Transmitter message:       {G}{self._payload.transmitted_message[:14]:<14}{RESET}",  # noqa: E501
                    f"Receiver message:          {G}{self._payload.receiver.latest_message[:14]:<14}{RESET}"  # noqa: E501
                ]
            )

        # Print the output
        print("\n".join(output))

        # Move the cursor up for the next update, if the replay hasn't ended:
        if not end_type:
            print(self.MOVE_CURSOR_UP * len(output), end="", flush=True)

        # Print the end of replay message if the replay has ended
        match end_type:
            case DisplayEndingType.NATURAL:
                print(f"{R}{'=' * 16} END OF REPLAY {'=' * 16}{RESET}")
            case DisplayEndingType.INTERRUPTED:
                print(f"{R}{'=' * 14} INTERRUPTED REPLAY {'=' * 13}{RESET}")
            case DisplayEndingType.TAKEOFF:
                print(f"{R}{'=' * 13} ROCKET LAUNCHED {'=' * 14}{RESET}")

        # Sleep for a bit to avoid spamming the terminal
        time.sleep(1 / DISPLAY_FREQUENCY)<|MERGE_RESOLUTION|>--- conflicted
+++ resolved
@@ -138,13 +138,7 @@
             # Format time as MM:SS:
             f"Launch time:               {G}T+{time.strftime('%M:%S', time.gmtime(time_since_launch))}{RESET}",  # noqa: E501
             f"State:                     {G}{self._payload.state.name:<15}{RESET}",
-<<<<<<< HEAD
             f"Current altitude velocity  {G}{data_processor.velocity_moving_average:<10.2f}{RESET} {R}m/s{RESET}",  # noqa: E501
-            f"Max velocity so far:       {G}{data_processor.max_vertical_velocity:<10.2f}{RESET} {R}m/s{RESET}",  # noqa: E501
-=======
-            f"Current accel velocity:    {G}{data_processor.velocity_from_acceleration:<10.2f}{RESET} {R}m/s{RESET}",  # noqa: E501
-            f"Current altitude velocity  {G}{data_processor.velocity_from_altitude:<10.2f}{RESET} {R}m/s{RESET}",  # noqa: E501
->>>>>>> 8bd1a9ea
             f"Current height:            {G}{data_processor.current_altitude:<10.2f}{RESET} {R}m{RESET}",  # noqa: E501
             f"Max height so far:         {G}{data_processor.max_altitude:<10.2f}{RESET} {R}m{RESET}",  # noqa: E501
             f"Crew survivability:        {G}{100 * data_processor._crew_survivability:<10.2f}{RESET} {R}%{RESET}",  # noqa: E501
