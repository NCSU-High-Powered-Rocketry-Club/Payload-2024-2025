"""Contains the constants used in the payload module"""

from enum import StrEnum, Enum
from pathlib import Path

# -------------------------------------------------------
# Display Configuration
# -------------------------------------------------------

DISPLAY_FREQUENCY = 10
"""The frequency at which the display updates in Hz"""


class DisplayEndingType(StrEnum):
    """
    Enum that represents the different ways the display can end.
    """

    NATURAL = "natural"
    """The display ends naturally, when the rocket lands, in a mock replay."""
    INTERRUPTED = "interrupted"
    """The display ends because the user interrupted the program."""
    TAKEOFF = "takeoff"
    """The display ends because the rocket took off."""


# -------------------------------------------------------
# IMU Configuration
# -------------------------------------------------------

ARDUINO_SERIAL_PORT = "/dev/ttyUSB0"
"""The port that the Arduino is connected to. This is typically the default port where the IMU
connects to the Raspberry Pi. To check the port, run `ls /dev/ttyUSB*` in the terminal."""
# ARDUINO_SERIAL_PORT = "COM5"

ARDUINO_BAUD_RATE = 115200
"""The baud rate of the channel"""
PACKET_START_MARKER = b"\xaa"
"""The start marker of the data packet. This helps use to know where a packet starts in the stream
of bytes."""
PACKET_BYTE_SIZE = 84
"""Size of the data packet being sent from the Arduino in bytes"""

# Timeouts for get() queue operations:
MAX_GET_TIMEOUT_SECONDS = 100  # seconds
"""The maximum amount of time in seconds to wait for a get operation on the queue."""

IMU_TIMEOUT_SECONDS = 3.0
"""The maximum amount of time in seconds the IMU process to do something (e.g. read a packet) before
it is considered to have timed out. This is used to prevent the program from deadlocking if the IMU
stops sending data."""

IMU_APPROXIMATE_FREQUENCY = 50
"""The frequency at which the IMU sends data packets, this is 50Hz"""

# -------------------------------------------------------
# Logging Configuration
# -------------------------------------------------------

LOGS_PATH = Path("logs")
"""The path of the folder to hold the log files in"""
TEST_LOGS_PATH = Path("test_logs")
"""The path of the folder to hold the test log files in"""

STOP_SIGNAL = "STOP"
"""The signal to stop the logging and the apogee prediction process, this will be put in the queue
to stop the process"""

# -------------------------------------------------------
# State Machine Configuration
# -------------------------------------------------------

# Arbitrarily set values for transition between states:

# ----------------- Standby to MotorBurn ----------------
ACCEL_DEADBAND_METERS_PER_SECOND_SQUARED = 0.5
"""We integrate our acceleration to get velocity, but because IMU has some noise, and other things
like wind or being small bumps can cause this to accumulate even while the rocket is stationary, so
we deadband the accel to prevent this."""

TAKEOFF_HEIGHT_METERS = 10
"""The height in meters that the rocket must reach before we consider it to have taken off."""
TAKEOFF_VELOCITY_METERS_PER_SECOND = 10
"""The velocity in meters per second that the rocket must reach before we consider it to have taken
off."""

# ---------------- MotorBurn to Coasting ----------------
MAX_VELOCITY_THRESHOLD = 0.96
"""Because motors can behave unpredictably near the end of their burn, we will only say that the
motor has stopped burning if the current velocity is less than a percentage of the max velocity."""

# ----------------- Coasting to Freefall -----------------

# ----------------- Freefall to Landing -----------------
MAX_FREE_FALL_SECONDS = 300.0
"""The maximum amount of time in seconds that the rocket can be in freefall before we consider it to
have landed. This is to prevent the program from running indefinitely if our code never detects the
landing of the rocket. This value accounts for the worst case scenario of the main parachute
deploying at apogee."""

GROUND_ALTITUDE_METERS = 10.0
"""The altitude in meters that the rocket must be under before we consider it to have landed."""
LANDED_ACCELERATION_METERS_PER_SECOND_SQUARED = 35.0
"""The acceleration in m/s^2 that the rocket must be above before we consider it to have landed."""

# -------------------------------------------------------
# Data Processor Configuration
# -------------------------------------------------------
GRAVITY_METERS_PER_SECOND_SQUARED = 9.798
"""This is the standard gravity on Earth."""

ALTITUDE_DEADBAND_METERS = 0.05
"""The deadband for the altitude in meters. This is used to prevent small fluctuations in altitude
from being considered as a change in altitude."""

VELOCITY_FROM_ALTITUDE_WINDOW_SIZE = 10

# -------------------------------------------------------
# Transmitter Configuration
# -------------------------------------------------------
TRANSMITTER_PIN = 8
"""This is the GPIO pin that the transmitter is connected to."""

DIREWOLF_CONFIG_PATH = "/home/pi/direwolf.conf"
"""The path to the Direwolf configuration file."""

MOCK_MESSAGE_PATH = Path("mock_message.txt")
"""The path to the file that holds the message that the mock transmitter sends to the mock receiver.
This should be gitignored."""

TRANSMISSION_DELAY = 10.0
"""The amount of time we wait in between transmissions"""

NO_MESSAGE_TRANSMITTED = "No message transmitted"

# -------------------------------------------------------
# Receiver Configuration
# -------------------------------------------------------
RECEIVER_SERIAL_PORT = "/dev/ttyAMA0"
"""The serial port that the XBee is connected to"""
RECEIVER_BAUD_RATE = 9600

NO_MESSAGE = "No Message Received"
"""The message that the receiver returns when there is no message to return"""
TRANSMIT_MESSAGE = "TRANSMIT"
"""The message that the transmitter sends to the receiver to start transmitting data"""
STOP_MESSAGE = "STOP"
"""The message that the transmitter sends to the receiver to stop transmitting data"""

# These are in seconds
MOCK_RECEIVER_INITIAL_DELAY = 5.0
MOCK_RECEIVER_RECEIVE_DELAY = 2.0

# -------------------------------------------------------
# Survivability metrics
# -------------------------------------------------------


<<<<<<< HEAD
LANDING_VELOCITY_THRESHOLD = -10.0 #m/s
=======
LANDING_VELOCITY_THRESHOLD = 10.0  # m/s
>>>>>>> 3fa9ee3f

VERTICAL_ACCELERATION_WEIGHT = 0.25
ANGULAR_RATE_WEIGHT = 1.00
PITCH_WEIGHT = 10.1

INTENSITY_PERCENT_THRESHOLD = 0.20

LANDING_VELOCITY_DEDUCTION = 0.8<|MERGE_RESOLUTION|>--- conflicted
+++ resolved
@@ -156,11 +156,7 @@
 # -------------------------------------------------------
 
 
-<<<<<<< HEAD
 LANDING_VELOCITY_THRESHOLD = -10.0 #m/s
-=======
-LANDING_VELOCITY_THRESHOLD = 10.0  # m/s
->>>>>>> 3fa9ee3f
 
 VERTICAL_ACCELERATION_WEIGHT = 0.25
 ANGULAR_RATE_WEIGHT = 1.00
