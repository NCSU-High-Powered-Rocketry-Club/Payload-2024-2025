--- conflicted
+++ resolved
@@ -160,21 +160,12 @@
             velocity_from_altitude=self._velocity_from_altitude,
             vertical_acceleration=self._rotated_acceleration,
             time_since_last_data_packet=self._time_difference,
-<<<<<<< HEAD
-            maximum_altitude=self.max_altitude,
-            maximum_velocity=self.max_vertical_velocity,
-            # the following are placeholders
+            maximum_altitude=np.float64(self.max_altitude),
+            maximum_velocity=np.float64(self.max_velocity_from_acceleration),
+            # TODO: Implement these
             roll=self.roll_pitch_yaw[0],
             pitch=self.roll_pitch_yaw[1],
             yaw=self.roll_pitch_yaw[2],
-=======
-            maximum_altitude=np.float64(self.max_altitude),
-            maximum_velocity=np.float64(self.max_velocity_from_acceleration),
-            # TODO: Implement these
-            pitch=0.0,
-            roll=0.0,
-            yaw=0.0,
->>>>>>> acb58882
             crew_survivability=0.0,
             landing_velocity=0.0,
         )
@@ -237,31 +228,10 @@
         x_accel = self._data_packet.estCompensatedAccelX
         y_accel = self._data_packet.estCompensatedAccelY
         z_accel = self._data_packet.estCompensatedAccelZ
-<<<<<<< HEAD
 
         # Rotate the acceleration vector using the orientation
         rotated_accel = self._current_orientation_quaternions.apply([x_accel, y_accel, z_accel])
 
-=======
-        # Angular rates are in rads/s
-        gyro_x = self._data_packet.estAngularRateX
-        gyro_y = self._data_packet.estAngularRateY
-        gyro_z = self._data_packet.estAngularRateZ
-
-        # scipy docs for more info:
-        # https://docs.scipy.org/doc/scipy/reference/generated/scipy.spatial.transform.Rotation.html
-        # Calculate the delta quaternion from the angular rates
-        dt = self._time_difference
-        delta_rotation = R.from_rotvec(np.array([gyro_x * dt, gyro_y * dt, gyro_z * dt]))
-
-        # Update the current orientation by applying the delta rotation
-        current_orientation = current_orientation * delta_rotation
-
-        # Rotate the acceleration vector using the updated orientation
-        rotated_accel = current_orientation.apply([x_accel, y_accel, z_accel])
-        # Update the class attribute with the latest quaternion orientation
-        self._current_orientation_quaternions = current_orientation
->>>>>>> acb58882
         # Vertical acceleration will always be the 3rd element of the rotated vector,
         # regardless of orientation.
         return -rotated_accel[2]
