--- conflicted
+++ resolved
@@ -29,7 +29,7 @@
         "_initial_altitude",
         "_last_data_packet",
         "_last_velocity_calculation_packet",
-        "_madgwick",
+        "_madgwick_orientation_filter",
         "_max_altitude",
         "_max_velocity_from_acceleration",
         "_previous_vertical_velocity",
@@ -205,18 +205,13 @@
         )
 
         # ahrs outputs as (w,x,y,z)
-<<<<<<< HEAD
-        aqua = ahrs.filters.AQUA()
-        ahrs_inital_quaternion = ahrs.filters.AQUA.estimate(aqua, acc, mag)
-=======
         aqua = ahrs.filters.AQUA(acc=acc, mag=mag)
-        ahrs_inital_quaternion = aqua.estimate(acc=acc, mag=mag)
->>>>>>> 72d86e1a
+        ahrs_initial_quaternion = aqua.estimate(acc=acc, mag=mag)
         self._current_orientation_quaternions = R.from_quat(
-            ahrs_inital_quaternion,
+            ahrs_initial_quaternion,
             scalar_first=True,  # This means the order is w, x, y, z.
         )
-        self._madgwick = ahrs.filters.Madgwick(
+        self._madgwick_orientation_filter = ahrs.filters.Madgwick(
             q0=self._current_orientation_quaternions, frequency=IMU_APPROXIMATE_FREQUENCY
         )
 
@@ -260,9 +255,9 @@
         quat = R.as_quat(self._current_orientation_quaternions, scalar_first=True)
         # update quaternion heading with ahrs, use MARG if magnetometer is available
         if all(mag_data_point is not None for mag_data_point in mag):
-            quat = self._madgwick.updateMARG(quat, gyro, acc, mag)
+            quat = self._madgwick_orientation_filter.updateMARG(quat, gyro, acc, mag)
         else:
-            quat = self._madgwick.updateIMU(self._current_orientation_quaternions, gyro, acc)
+            quat = self._madgwick_orientation_filter.updateIMU(self._current_orientation_quaternions, gyro, acc)
         # putting back into scipy format
         self._current_orientation_quaternions = R.from_quat(quat, scalar_first=True)
 
