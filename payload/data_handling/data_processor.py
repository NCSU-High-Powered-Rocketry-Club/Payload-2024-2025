"""Module for processing IMU data on a higher level."""

import numpy as np
import numpy.typing as npt
from scipy.spatial.transform import Rotation as R

from payload.constants import (
    ACCEL_DEADBAND_METERS_PER_SECOND_SQUARED,
    GRAVITY_METERS_PER_SECOND_SQUARED,
)
from payload.data_handling.packets.imu_data_packet import IMUDataPacket
from payload.data_handling.processed_data_packet import ProcessedDataPacket
from payload.utils import deadband


class IMUDataProcessor:
    """
    Performs high level calculations on the data packets received from the IMU. Includes
    calculation the rolling averages of acceleration, maximum altitude so far, etc., from the set of
    data points.
    """

    __slots__ = (
        "_current_altitude",
        "_current_orientation_quaternions",
        "_data_packet",
        "_initial_altitude",
        "_last_data_packet",
        "_max_altitude",
        "_max_vertical_velocity",
        "_previous_vertical_velocity",
        "_rotated_acceleration",
        "_time_difference",
        "_vertical_velocity",
    )

    def __init__(self):
        """
        Initializes the IMUDataProcessor object. It processes data points to calculate various
        things we need such as the maximum altitude, current altitude, velocity, etc. All numbers
        in this class are handled with numpy.

        This class has properties for the maximum altitude, current altitude, velocity, and
        maximum velocity of the rocket.
        """
        self._max_altitude: np.float64 = np.float64(0.0)
        self._vertical_velocity: np.float64 = np.float64(0.0)
        self._max_vertical_velocity: np.float64 = np.float64(0.0)
        self._previous_vertical_velocity: np.float64 = np.float64(0.0)
        self._initial_altitude: np.float64 | None = None
        self._current_altitude: np.float64 = np.float64(0.0)
        self._last_data_packet: IMUDataPacket | None = None
        self._current_orientation_quaternions: R | None = None
<<<<<<< HEAD
        self._rotated_accelerations: npt.NDArray[np.float64] = np.array([0.0])
        self._data_packet: IMUDataPacket | None = None
        self._time_differences: npt.NDArray[np.float64] = np.array([0.0])
=======
        self._rotated_acceleration: np.float64 = np.float64(0.0)
        self._data_packet: IMUDataPacket | None = None
        self._time_difference: np.float64 = np.float64(0.0)
>>>>>>> 7cd52c02

    def __str__(self) -> str:
        return (
            f"{self.__class__.__name__}("
            f"max_altitude={self.max_altitude}, "
            f"current_altitude={self.current_altitude}, "
            f"velocity={self.vertical_velocity}, "
            f"max_velocity={self.max_vertical_velocity}, "
        )

    @property
    def max_altitude(self) -> float:
        """
        Returns the highest altitude (zeroed out) attained by the rocket for the entire flight
        so far, in meters.
        """
        return float(self._max_altitude)

    @property
    def current_altitude(self) -> float:
        """Returns the altitude of the rocket (zeroed out) from the data points, in meters."""
        return float(self._current_altitude)

    @property
    def vertical_velocity(self) -> float:
        """The current vertical velocity of the rocket in m/s. Calculated by integrating the
        compensated acceleration."""
        return float(self._vertical_velocities)

    @property
    def max_vertical_velocity(self) -> float:
        """The maximum vertical velocity the rocket has attained during the flight, in m/s."""
        return float(self._max_vertical_velocity)

    @property
    def vertical_acceleration(self) -> float:
        """The vertical acceleration of the rocket in m/s^2."""
        return float(self._rotated_acceleration)

    @property
    def current_timestamp(self) -> int:
        """The timestamp of the last data packet in milliseconds."""
        try:
            return self._last_data_packet.timestamp
        except AttributeError:  # If we don't have a last data packet
            return 0

    def update(self, data_packet: IMUDataPacket) -> None:
        """
        Updates the data points to process. This will recompute all information such as altitude,
        velocity, etc.
        :param data_packet: A list of IMUDataPacket objects to process
        """
        # If the data points are empty, we don't want to try to process anything
        if not data_packet:
            return

        self._data_packet = data_packet

        # If we don't have a last data point, we can't calculate the time differences needed
        # for velocity calculation:
        if self._last_data_packet is None:
            self._first_update()

        self._time_differences = self._calculate_time_differences()

        self._rotated_accelerations = self._calculate_rotated_accelerations()
        self._vertical_velocities = self._calculate_vertical_velocity()
        self._max_vertical_velocity = max(
            self._vertical_velocities.max(), self._max_vertical_velocity
        )

        self._current_altitudes = self._calculate_current_altitudes()
        self._max_altitude = max(self._current_altitudes.max(), self._max_altitude)

        # Store the last data point for the next update
        self._last_data_packet = data_packet[-1]

    def get_processed_data_packets(self) -> list[ProcessedDataPacket]:
        """
        Processes the data points and returns a deque of ProcessedDataPacket objects. The length
        of the deque should be the same as the length of the list of data packets most
        recently passed in by update()

        :return: A deque of ProcessedDataPacket objects.
        """
        return [
            ProcessedDataPacket(
                current_altitude=self._current_altitudes[i],
                vertical_velocity=self._vertical_velocities[i],
                vertical_acceleration=self._rotated_accelerations[i],
                time_since_last_data_packet=self._time_differences[i],
            )
            for i in range(len(self._data_packet))
        ]

    def _first_update(self) -> None:
        """
        Sets up the initial values for the data processor. This includes setting the initial
        altitude, and the initial orientation of the rocket. This should
        only be called once, when the first data packets are passed in.
        """
        # Setting last data point as the first element, makes it so that the time diff
        # automatically becomes 0, and the velocity becomes 0
        self._last_data_packet = self._data_packet[0]

        # This is us getting the rocket's initial altitude from the mean of the first data packets
        self._initial_altitude = np.mean(
            np.array(
                [data_packet.pressureAlt for data_packet in self._data_packet],
            )
        )

        # This is us getting the rocket's initial orientation
        # Convert initial orientation quaternion array to a scipy Rotation object
        # This will automatically normalize the quaternion as well:
        self._current_orientation_quaternions = R.from_quat(
            np.array(
                [
                    self._last_data_packet.estOrientQuaternionW,
                    self._last_data_packet.estOrientQuaternionX,
                    self._last_data_packet.estOrientQuaternionY,
                    self._last_data_packet.estOrientQuaternionZ,
                ]
            ),
            scalar_first=True,  # This means the order is w, x, y, z.
        )

    def _calculate_current_altitudes(self) -> npt.NDArray[np.float64]:
        """
        Calculates the current altitudes, by zeroing out the initial altitude.
        :return: A numpy array of the current altitudes of the rocket at each data point
        """
        # Get the pressure altitudes from the data points and zero out the initial altitude
        return np.array(
            [
                data_packet.pressureAlt - self._initial_altitude
                for data_packet in self._data_packet
            ],
        )

    def _calculate_rotated_accelerations(self) -> npt.NDArray[np.float64]:
        """
        Calculates the rotated acceleration vector. Converts gyroscope data into a delta
        quaternion, and adds onto the last quaternion.

        :return: numpy list of rotated acceleration vector [x,y,z]
        """
        # We pre-allocate the space for our accelerations first
        rotated_accelerations = np.zeros(len(self._data_packet))

        current_orientation = self._current_orientation_quaternions
        # Iterates through the data points and time differences between the data points
        for i in range(len(self._data_packet)):
            data_packet = self._data_packet[i]
            dt = self._time_differences[i]
            # Accelerations are in m/s^2
            x_accel = data_packet.estCompensatedAccelX
            y_accel = data_packet.estCompensatedAccelY
            z_accel = data_packet.estCompensatedAccelZ
            # Angular rates are in rads/s
            gyro_x = data_packet.estAngularRateX
            gyro_y = data_packet.estAngularRateY
            gyro_z = data_packet.estAngularRateZ

            # scipy docs for more info: https://docs.scipy.org/doc/scipy/reference/generated/scipy.spatial.transform.Rotation.html
            # Calculate the delta quaternion from the angular rates
            delta_rotation = R.from_rotvec([gyro_x * dt, gyro_y * dt, gyro_z * dt])

            # Update the current orientation by applying the delta rotation
            current_orientation = current_orientation * delta_rotation

            # Rotate the acceleration vector using the updated orientation
            rotated_accel = current_orientation.apply([x_accel, y_accel, z_accel])
            # Vertical acceleration will always be the 3rd element of the rotated vector,
            # regardless of orientation. For simplicity, we multiply by -1 so that acceleration
            # during motor burn is positive, and acceleration due to drag force during coast phase
            # is negative.
            rotated_accelerations[i] = rotated_accel[2]

        # Update the class attribute with the latest quaternion orientation
        self._current_orientation_quaternions = current_orientation

        return rotated_accelerations

    def _calculate_vertical_velocity(self) -> npt.NDArray[np.float64]:
        """
        Calculates the velocity of the rocket based on the rotated compensated acceleration.
        Integrates that acceleration to get the velocity.
        :return: A numpy array of the velocity of the rocket at each data packet
        """
        # Gets the vertical accelerations from the rotated acceleration vectors. gravity needs to be
        # subtracted from vertical acceleration, Then deadbanded.
        vertical_accelerations = np.array(
            [
                deadband(
                    vertical_acceleration - GRAVITY_METERS_PER_SECOND_SQUARED,
                    ACCEL_DEADBAND_METERS_PER_SECOND_SQUARED,
                )
                for vertical_acceleration in self._rotated_accelerations
            ]
        )
        # Technical notes: Trying to vectorize the deadband function via np.vectorize() or
        # np.frompyfunc() or np.where() is slower than this approach.

        # Integrate the accelerations to get the velocities
        vertical_velocities = self._previous_vertical_velocity + np.cumsum(
            vertical_accelerations * self._time_differences
        )

        # Store the last calculated velocity vectors
        self._previous_vertical_velocity = vertical_velocities[-1]

        return vertical_velocities

    def _calculate_time_differences(self) -> npt.NDArray[np.float64]:
        """
        Calculates the time difference between each data packet and the previous data packet.
        This cannot be called on the first update as _last_data_packet is None. Units are in
        seconds.
        :return: A numpy array of the time difference between each data packet and the previous
            data packet.
        """
        # calculate the time differences between each data packet
        # We are converting from ns to s, since we don't want to have a velocity in m/ns^2
        # We are using the last data packet to calculate the time difference between the last data
        # packet from the previous loop, and the first data packet from the current loop
        return np.diff(
            [
                data_packet.timestamp * 1e-3
                for data_packet in [self._last_data_packet, *self._data_packet]
            ]
        )<|MERGE_RESOLUTION|>--- conflicted
+++ resolved
@@ -51,15 +51,9 @@
         self._current_altitude: np.float64 = np.float64(0.0)
         self._last_data_packet: IMUDataPacket | None = None
         self._current_orientation_quaternions: R | None = None
-<<<<<<< HEAD
-        self._rotated_accelerations: npt.NDArray[np.float64] = np.array([0.0])
-        self._data_packet: IMUDataPacket | None = None
-        self._time_differences: npt.NDArray[np.float64] = np.array([0.0])
-=======
         self._rotated_acceleration: np.float64 = np.float64(0.0)
         self._data_packet: IMUDataPacket | None = None
         self._time_difference: np.float64 = np.float64(0.0)
->>>>>>> 7cd52c02
 
     def __str__(self) -> str:
         return (
