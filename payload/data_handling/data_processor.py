"""Module for processing IMU data on a higher level."""

import numpy as np
from scipy.spatial.transform import Rotation as R

from payload.constants import (
    ACCEL_DEADBAND_METERS_PER_SECOND_SQUARED,
    ALTITUDE_DEADBAND_METERS,
    GRAVITY_METERS_PER_SECOND_SQUARED,
)
from payload.data_handling.packets.imu_data_packet import IMUDataPacket
from payload.data_handling.packets.processor_data_packet import ProcessorDataPacket
from payload.utils import convert_milliseconds_to_seconds, deadband


class DataProcessor:
    """
    Performs high level calculations on the data packets received from the IMU. Includes
    calculating the rolling averages of acceleration, maximum altitude so far, etc., from the set of
    data points.
    """

    __slots__ = (
        "_current_altitude",
        "_current_orientation_quaternions",
        "_data_packet",
        "_initial_altitude",
        "_last_data_packet",
        "_last_velocity_calculation_packet",
        "_max_altitude",
        "_max_velocity_from_acceleration",
        "_previous_vertical_velocity",
        "_rotated_acceleration",
        "_time_difference",
<<<<<<< HEAD
        "_vertical_velocity",
        "_crew_survivability",
        "_pitch",
        "_yaw",
        "_roll",
        "calculating_crew_survivability"
=======
        "_velocity_from_acceleration",
        "_velocity_from_altitude",
>>>>>>> 233853e0
    )

    def __init__(self):
        """
        Initializes the DataProcessor object. It processes data points to calculate various
        things we need such as the maximum altitude, current altitude, velocity, etc. All numbers
        in this class are handled with numpy.

        This class has properties for the maximum altitude, current altitude, velocity, and
        maximum velocity of the rocket.
        """
        self._max_altitude: np.float64 = np.float64(0.0)
        self._velocity_from_acceleration: np.float64 = np.float64(0.0)
        self._max_velocity_from_acceleration: np.float64 = np.float64(0.0)
        self._initial_altitude: np.float64 | None = None
        self._current_altitude: np.float64 = np.float64(0.0)
        self._last_data_packet: IMUDataPacket | None = None
        self._current_orientation_quaternions: R | None = None
        self._rotated_acceleration: np.float64 = np.float64(0.0)
        self._data_packet: IMUDataPacket | None = None
        self._time_difference: np.float64 = np.float64(0.0)
<<<<<<< HEAD
        self._crew_survivability: np.float64 = np.float64(1.0)
        self._roll: np.float64 = np.float64(0.0)
        self._pitch: np.float64 = np.float64(0.0)
        self._yaw: np.float64 = np.float64(0.0)
        self.calculating_crew_survivability = False

    def __str__(self) -> str:
        return (
            f"{self.__class__.__name__}("
            f"max_altitude={self.max_altitude}, "
            f"current_altitude={self.current_altitude}, "
            f"velocity={self.vertical_velocity}, "
            f"max_velocity={self.max_vertical_velocity}, "
        )
=======
        self._previous_vertical_velocity: np.float64 = np.float64(0.0)
        self._velocity_from_altitude: np.float64 = np.float64(0.0)
        self._last_velocity_calculation_packet: IMUDataPacket | None = None
>>>>>>> 233853e0

    @property
    def max_altitude(self) -> float:
        """
        Returns the highest altitude (zeroed out) attained by the rocket for the entire flight
        so far, in meters.
        """
        return float(self._max_altitude)

    @property
    def current_altitude(self) -> float:
        """
        Returns the altitude of the rocket (calibrated from initial altitude) from the data points,
        in meters.
        """
        return float(self._current_altitude)

    @property
    def velocity_from_altitude(self) -> float:
        """
        Returns the vertical velocity of the rocket in m/s. Calculated by differentiating the
        altitude.
        """
        return float(self._velocity_from_altitude)

    @property
    def velocity_from_acceleration(self) -> float:
        """The current vertical velocity of the rocket in m/s. Calculated by integrating the
        compensated acceleration."""
        return float(self._velocity_from_acceleration)

    @property
    def max_velocity_from_acceleration(self) -> float:
        """The maximum vertical velocity the rocket has attained during the flight, in m/s."""
        return float(self._max_velocity_from_acceleration)

    @property
    def vertical_acceleration(self) -> float:
        """The vertical acceleration of the rocket in m/s^2."""
        return float(self._rotated_acceleration)

    @property
    def current_timestamp(self) -> int:
        """The timestamp of the last data packet in milliseconds."""
        try:
            return self._last_data_packet.timestamp
        except AttributeError:  # If we don't have a last data packet
            return 0

    @property
    def roll_pitch_yaw(self) -> tuple[np.float64, np.float64, np.float64]:
        """The roll pitch and yaw of the rocket, in degrees."""
        return tuple(self._current_orientation_quaternions.as_euler("xyz", degrees=True))

    def update(self, data_packet: IMUDataPacket) -> None:
        """
        Updates the data points to process. This will recompute all information and handle math
        related to orientation (quaternions/pitch roll yaw) such as altitude, velocity,
        acceleration, and crew survivability.
        :param data_packet: An IMUDataPacket object to process
        """
        # If we don't have a data packet, return early
        if not data_packet:
            return

        self._data_packet = data_packet

        # If we don't have a last data point, we can't calculate the time differences needed
        # for velocity calculation:
        if self._last_data_packet is None:
            self._first_update()

        self._time_difference = np.float64(
            convert_milliseconds_to_seconds(
                self._data_packet.timestamp - self._last_data_packet.timestamp
            )
        )

        self._rotated_acceleration = self._calculate_rotated_acceleration()
        self._velocity_from_acceleration = self._calculate_velocity_from_acceleration()
        self._velocity_from_altitude = self._calculate_velocity_from_altitude()
        self._max_velocity_from_acceleration = max(
            self._velocity_from_acceleration, self._max_velocity_from_acceleration
        )

        self._current_altitude = self._calculate_current_altitude()
        self._max_altitude = max(self._current_altitude, self._max_altitude)

        if(self.calculating_crew_survivability):
            self._crew_survivability = self._calculate_crew_survivability()

        # Store the last data point for the next update
        self._last_data_packet = data_packet

    def get_processor_data_packet(self) -> ProcessorDataPacket:
        """
        Processes the data points and returns a ProcessedDataPacket object.

        :return: A ProcessedDataPacket object.
        """
        return ProcessorDataPacket(
            current_altitude=self._current_altitude,
            velocity_from_acceleration=self._velocity_from_acceleration,
            velocity_from_altitude=self._velocity_from_altitude,
            vertical_acceleration=self._rotated_acceleration,
            time_since_last_data_packet=self._time_difference,
<<<<<<< HEAD
            maximum_altitude=self.max_altitude,
            maximum_velocity=self.max_vertical_velocity,
            crew_survivability=self._crew_survivability,
            # the following are placeholders
            pitch=0.0,
            roll=0.0,
            yaw=0.0,
            
=======
            maximum_altitude=np.float64(self.max_altitude),
            maximum_velocity=np.float64(self.max_velocity_from_acceleration),
            roll=self.roll_pitch_yaw[0],
            pitch=self.roll_pitch_yaw[1],
            yaw=self.roll_pitch_yaw[2],
            # TODO: Implement these
            crew_survivability=0.0,
>>>>>>> 233853e0
            landing_velocity=0.0,
        )

    def _first_update(self) -> None:
        """
        Sets up the initial values for the data processor. This includes setting the initial
        altitude, and the initial orientation of the rocket. This should
        only be called once, when the first data packets are passed in.
        """
        # Setting last data packet as this packet makes it so that the time diff
        # automatically becomes 0, and the velocity becomes 0
        self._last_data_packet = self._data_packet

        # This is us getting the rocket's initial altitude from the first data packets
        self._initial_altitude = self._data_packet.pressureAlt

        # This is us getting the rocket's initial orientation
        # Convert initial orientation quaternion array to a scipy Rotation object
        # This will automatically normalize the quaternion as well:
        self._current_orientation_quaternions = R.from_quat(
            np.array(
                [
                    self._data_packet.estOrientQuaternionW,
                    self._data_packet.estOrientQuaternionX,
                    self._data_packet.estOrientQuaternionY,
                    self._data_packet.estOrientQuaternionZ,
                ]
            ),
            scalar_first=True,  # This means the order is w, x, y, z.
        )

    def _calculate_current_altitude(self) -> np.float64:
        """
        Calculates the current altitude, by zeroing out the initial altitude.
        :return: the current altitude of the rocket
        """
        # Get the pressure altitude from the data points and zero out the initial altitude
        return self._data_packet.pressureAlt - self._initial_altitude

    def _calculate_rotated_acceleration(self) -> np.float64:
        """
        Calculates the rotated vertical acceleration.

        :return: float containing the vertical acceleration
        """
        self._current_orientation_quaternions = R.from_quat(
            np.array(
                [
                    self._data_packet.estOrientQuaternionW,
                    self._data_packet.estOrientQuaternionX,
                    self._data_packet.estOrientQuaternionY,
                    self._data_packet.estOrientQuaternionZ,
                ]
            ),
            scalar_first=True,  # This means the order is w, x, y, z.
        )

        # Accelerations are in m/s^2
        x_accel = self._data_packet.estCompensatedAccelX
        y_accel = self._data_packet.estCompensatedAccelY
        z_accel = self._data_packet.estCompensatedAccelZ

        # Rotate the acceleration vector using the orientation
        rotated_accel = self._current_orientation_quaternions.apply([x_accel, y_accel, z_accel])

        # Vertical acceleration will always be the 3rd element of the rotated vector,
        # regardless of orientation.
        return -rotated_accel[2]

    def _calculate_velocity_from_acceleration(self) -> np.float64:
        """
        Calculates the velocity of the rocket based on the rotated compensated acceleration.
        Integrates that acceleration to get the velocity.
        :return: A numpy array of the velocity of the rocket at each data packet
        """
        # Gets the vertical acceleration from the rotated vertical acceleration. gravity needs to be
        # subtracted from vertical acceleration, Then deadbanded.
        vertical_acceleration = deadband(
            self._rotated_acceleration - GRAVITY_METERS_PER_SECOND_SQUARED,
            ACCEL_DEADBAND_METERS_PER_SECOND_SQUARED,
        )

        # Integrate the acceleration to get the velocity
        vertical_velocity = (
            self._previous_vertical_velocity + vertical_acceleration * self._time_difference
        )

        # Store the last calculated velocity vector
        self._previous_vertical_velocity = vertical_velocity

        return vertical_velocity

    def _calculate_velocity_from_altitude(self) -> np.float64:
        """
        Calculates the velocity of the rocket based by differentiating the altitude.
        :return: The velocity of the rocket in m/s.
        """
        # If we don't have a last velocity timestamp, we can't calculate the velocity
        if self._last_velocity_calculation_packet is None:
            self._last_velocity_calculation_packet = self._data_packet
            return np.float64(0.0)

        # If we have a different altitude, we can calculate the velocity
        if (
            deadband(
                self._data_packet.pressureAlt - self._last_velocity_calculation_packet.pressureAlt,
                ALTITUDE_DEADBAND_METERS,
            )
            != 0
        ):
            # Calculate the velocity using the altitude difference and the time difference
            velocity = np.float64(
                (self._data_packet.pressureAlt - self._last_velocity_calculation_packet.pressureAlt)
                / convert_milliseconds_to_seconds(
                    self._data_packet.timestamp - self._last_velocity_calculation_packet.timestamp
                )
            )
<<<<<<< HEAD
        )

    def _calculate_crew_survivability(self) ->np.float64:
        """
        Calculates the probability that our crew of STEMnauts is alive depending on 
        conditions during the flight. The surviabililty is only dependent on events after
        motor burn out. and ground hit velocity
        :return: A float with the percent chance that our crew is still alive
        """

        #Calculate the current 'intensity' of the flight
        #Each iteration we subtract an amount from their survival 
        #chance based on the intensity of the flight
    
        updated_survival_chance = self._crew_survivability()
        
        intensity_percent = (np.abs(self.vertical_acceleration)*0.25 + 
                             np.abs(self._data_packet.estAngularRateY) + 
                             np.sin(self._pitch / 2) * 10
                             )/100.0

        if(intensity_percent > 0.15):
            updated_survival_chance = self._crew_survivability*(1.0-intensity_percent)

        return updated_survival_chance
        
    def _finalize_crew_survivability(self):
        landing_velocity = 0
        if(landing_velocity > 10):
            self.data_processor._crew_survivability = self.data_processor._crew_survivability*0.8
=======
            # Update the last velocity packet for the next update
            self._last_velocity_calculation_packet = self._data_packet
        else:
            # If the altitude hasn't changed, we use the last velocity
            velocity = self._velocity_from_altitude
        return velocity
>>>>>>> 233853e0
<|MERGE_RESOLUTION|>--- conflicted
+++ resolved
@@ -32,17 +32,13 @@
         "_previous_vertical_velocity",
         "_rotated_acceleration",
         "_time_difference",
-<<<<<<< HEAD
-        "_vertical_velocity",
+        "_velocity_from_acceleration",
+        "_velocity_from_altitude",
         "_crew_survivability",
         "_pitch",
         "_yaw",
         "_roll",
         "calculating_crew_survivability"
-=======
-        "_velocity_from_acceleration",
-        "_velocity_from_altitude",
->>>>>>> 233853e0
     )
 
     def __init__(self):
@@ -64,26 +60,14 @@
         self._rotated_acceleration: np.float64 = np.float64(0.0)
         self._data_packet: IMUDataPacket | None = None
         self._time_difference: np.float64 = np.float64(0.0)
-<<<<<<< HEAD
         self._crew_survivability: np.float64 = np.float64(1.0)
         self._roll: np.float64 = np.float64(0.0)
         self._pitch: np.float64 = np.float64(0.0)
         self._yaw: np.float64 = np.float64(0.0)
         self.calculating_crew_survivability = False
-
-    def __str__(self) -> str:
-        return (
-            f"{self.__class__.__name__}("
-            f"max_altitude={self.max_altitude}, "
-            f"current_altitude={self.current_altitude}, "
-            f"velocity={self.vertical_velocity}, "
-            f"max_velocity={self.max_vertical_velocity}, "
-        )
-=======
         self._previous_vertical_velocity: np.float64 = np.float64(0.0)
         self._velocity_from_altitude: np.float64 = np.float64(0.0)
         self._last_velocity_calculation_packet: IMUDataPacket | None = None
->>>>>>> 233853e0
 
     @property
     def max_altitude(self) -> float:
@@ -190,24 +174,14 @@
             velocity_from_altitude=self._velocity_from_altitude,
             vertical_acceleration=self._rotated_acceleration,
             time_since_last_data_packet=self._time_difference,
-<<<<<<< HEAD
-            maximum_altitude=self.max_altitude,
-            maximum_velocity=self.max_vertical_velocity,
-            crew_survivability=self._crew_survivability,
-            # the following are placeholders
-            pitch=0.0,
-            roll=0.0,
-            yaw=0.0,
-            
-=======
             maximum_altitude=np.float64(self.max_altitude),
             maximum_velocity=np.float64(self.max_velocity_from_acceleration),
+            crew_survivability=self._crew_survivability,
             roll=self.roll_pitch_yaw[0],
             pitch=self.roll_pitch_yaw[1],
             yaw=self.roll_pitch_yaw[2],
             # TODO: Implement these
-            crew_survivability=0.0,
->>>>>>> 233853e0
+            
             landing_velocity=0.0,
         )
 
@@ -302,30 +276,18 @@
 
     def _calculate_velocity_from_altitude(self) -> np.float64:
         """
-        Calculates the velocity of the rocket based by differentiating the altitude.
-        :return: The velocity of the rocket in m/s.
-        """
-        # If we don't have a last velocity timestamp, we can't calculate the velocity
-        if self._last_velocity_calculation_packet is None:
-            self._last_velocity_calculation_packet = self._data_packet
-            return np.float64(0.0)
-
-        # If we have a different altitude, we can calculate the velocity
-        if (
-            deadband(
-                self._data_packet.pressureAlt - self._last_velocity_calculation_packet.pressureAlt,
-                ALTITUDE_DEADBAND_METERS,
+        Calculates the time difference between the data packet and the previous data packet.
+        This cannot be called on the first update as _last_data_packet is None. Units are in
+        seconds.
+        :return: A float with the time difference between the data packet and the previous
+            data packet.
+        """
+        # calculate the time difference between the data packets
+        # We are converting from ms to s, since we don't want to have a velocity in m/ms^2
+        return np.float64(
+            convert_milliseconds_to_seconds(
+                self._data_packet.timestamp - self._last_data_packet.timestamp
             )
-            != 0
-        ):
-            # Calculate the velocity using the altitude difference and the time difference
-            velocity = np.float64(
-                (self._data_packet.pressureAlt - self._last_velocity_calculation_packet.pressureAlt)
-                / convert_milliseconds_to_seconds(
-                    self._data_packet.timestamp - self._last_velocity_calculation_packet.timestamp
-                )
-            )
-<<<<<<< HEAD
         )
 
     def _calculate_crew_survivability(self) ->np.float64:
@@ -355,12 +317,4 @@
     def _finalize_crew_survivability(self):
         landing_velocity = 0
         if(landing_velocity > 10):
-            self.data_processor._crew_survivability = self.data_processor._crew_survivability*0.8
-=======
-            # Update the last velocity packet for the next update
-            self._last_velocity_calculation_packet = self._data_packet
-        else:
-            # If the altitude hasn't changed, we use the last velocity
-            velocity = self._velocity_from_altitude
-        return velocity
->>>>>>> 233853e0
+            self.data_processor._crew_survivability = self.data_processor._crew_survivability*0.8