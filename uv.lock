version = 1
requires-python = ">=3.13"

[[package]]
name = "adafruit-blinka"
version = "8.50.0"
source = { registry = "https://pypi.org/simple" }
dependencies = [
    { name = "adafruit-circuitpython-typing" },
    { name = "adafruit-platformdetect" },
    { name = "adafruit-pureio" },
    { name = "binho-host-adapter" },
    { name = "pyftdi" },
    { name = "sysv-ipc", marker = "platform_machine != 'mips' and sys_platform == 'linux'" },
]
sdist = { url = "https://files.pythonhosted.org/packages/a3/61/e849ab2fd7a0a154d30535aa7b4cf11cb9fbcc6a5817cbc1307e509e0b34/adafruit_blinka-8.50.0.tar.gz", hash = "sha256:64feecaa7f806fdd02b39521b5b400ebfb629a06a27a3360644375af0bbe67c2", size = 249001 }
wheels = [
    { url = "https://files.pythonhosted.org/packages/d9/22/035a6d7526388f0fef67725e3d3584c5b2cbd2c1d5a233681f4ec01e6a7e/Adafruit_Blinka-8.50.0-py3-none-any.whl", hash = "sha256:a0832316ac4155df956a1e35561c75e37e6f8d8e2f28b58859c80207e7819351", size = 364642 },
]

[[package]]
name = "adafruit-circuitpython-bno08x"
version = "1.2.7"
source = { registry = "https://pypi.org/simple" }
dependencies = [
    { name = "adafruit-blinka" },
    { name = "adafruit-circuitpython-busdevice" },
]
sdist = { url = "https://files.pythonhosted.org/packages/5d/a8/d38253d04d4c4af200046e896934a121abeb11aa973041922c2bdbf18576/adafruit_circuitpython_bno08x-1.2.7.tar.gz", hash = "sha256:e2ee0260e8df1040c162a4806711d8383886f41c7e84f0fc03c0d9f68d0b5c36", size = 42691 }
wheels = [
    { url = "https://files.pythonhosted.org/packages/11/11/ca01c985eda50d5df8239b028610683ec583f6910913aa8f9cb625719ec1/adafruit_circuitpython_bno08x-1.2.7-py3-none-any.whl", hash = "sha256:4df4bb9677286573a6bedc73789e5cd2f49b2843c1456341352e5bb2e9501258", size = 20189 },
]

[[package]]
name = "adafruit-circuitpython-busdevice"
version = "5.2.10"
source = { registry = "https://pypi.org/simple" }
dependencies = [
    { name = "adafruit-blinka" },
    { name = "adafruit-circuitpython-typing" },
]
sdist = { url = "https://files.pythonhosted.org/packages/af/8d/c1178adc99d2dc686874e4369482f5678af95b82a9ad22276d8c446d146c/adafruit_circuitpython_busdevice-5.2.10.tar.gz", hash = "sha256:b3797242cb2aeb27ed6382f7946d62ab4d6dbb16631e71e50b12ba07afec0e87", size = 27602 }
wheels = [
    { url = "https://files.pythonhosted.org/packages/65/6b/ff879c60764b15bbd9617c5660a6816ab598f958d572a15f067123d9007e/adafruit_circuitpython_busdevice-5.2.10-py3-none-any.whl", hash = "sha256:9e37e303b9cced482aec004eb37a6480c5ccac60d3cfe6ea4d9c4c0a818f1fc0", size = 7537 },
]

[[package]]
name = "adafruit-circuitpython-connectionmanager"
version = "3.1.2"
source = { registry = "https://pypi.org/simple" }
dependencies = [
    { name = "adafruit-blinka" },
]
sdist = { url = "https://files.pythonhosted.org/packages/51/fb/83a1160eb2112abe84bf0ad41427439b253199565cc1a710d57ca30bf44c/adafruit_circuitpython_connectionmanager-3.1.2.tar.gz", hash = "sha256:330485ac00da6c5f1ca567e77493cddb55ab9674afed341eddf5f9b85bd22fdb", size = 37371 }
wheels = [
    { url = "https://files.pythonhosted.org/packages/1d/35/e5b8bc2169ff11f2d2b732dc7eca28d48b0b8bb427bc8d40a763499d23f7/adafruit_circuitpython_connectionmanager-3.1.2-py3-none-any.whl", hash = "sha256:1d3af302e587d4ab0827f4382d2eeb400a152688a2eb14272189f971d7ff477b", size = 7810 },
]

[[package]]
name = "adafruit-circuitpython-dps310"
version = "2.1.15"
source = { registry = "https://pypi.org/simple" }
dependencies = [
    { name = "adafruit-blinka" },
    { name = "adafruit-circuitpython-busdevice" },
    { name = "adafruit-circuitpython-register" },
]
sdist = { url = "https://files.pythonhosted.org/packages/b7/4c/30ff146ed684be8e254f9a57e503b19f3ed7a05145ddbe9d78cc91427de3/adafruit_circuitpython_dps310-2.1.15.tar.gz", hash = "sha256:03dbb83402777401105baff23716a4c8bdf6b19c83940ca03d4acd954e95508c", size = 30799 }
wheels = [
    { url = "https://files.pythonhosted.org/packages/92/f6/ae192ca0388d0ba9831376561def4b30b49440caa3b2cc6cf438344eaed6/adafruit_circuitpython_dps310-2.1.15-py3-none-any.whl", hash = "sha256:ac4017c9e94c5d617880e610c35188b3a5d4b996294706e2b87216981830fb62", size = 10949 },
]

[[package]]
name = "adafruit-circuitpython-register"
version = "1.10.1"
source = { registry = "https://pypi.org/simple" }
dependencies = [
    { name = "adafruit-blinka" },
    { name = "adafruit-circuitpython-busdevice" },
    { name = "adafruit-circuitpython-typing" },
    { name = "typing-extensions" },
]
sdist = { url = "https://files.pythonhosted.org/packages/25/cb/2058f3564f9e31f9394803628930c1f57453fd939197986e3a425b18c1f4/adafruit_circuitpython_register-1.10.1.tar.gz", hash = "sha256:452aeedd515fb26405b100291bfc69df639d82dfac02087367508566123490a3", size = 32706 }
wheels = [
    { url = "https://files.pythonhosted.org/packages/71/f9/7942ae05ff5b2e1fa380db618ac632926c42c0565ec71d178ce9f5a60f3c/adafruit_circuitpython_register-1.10.1-py3-none-any.whl", hash = "sha256:872b0da50a4fe18464d1125002194fddf2fa8627f11650e90547e519c7f846d8", size = 14977 },
]

[[package]]
name = "adafruit-circuitpython-requests"
version = "4.1.8"
source = { registry = "https://pypi.org/simple" }
dependencies = [
    { name = "adafruit-blinka" },
    { name = "adafruit-circuitpython-connectionmanager" },
]
sdist = { url = "https://files.pythonhosted.org/packages/90/62/26f092fbd003e800e41e7edf0a4f7b3b828a23370d8e68e9a9a482eb50db/adafruit_circuitpython_requests-4.1.8.tar.gz", hash = "sha256:50d787bc05d953318f4ee654230195e631eb379e33179c465a68f763d4638914", size = 66207 }
wheels = [
    { url = "https://files.pythonhosted.org/packages/6e/d0/f6ec3f989c9753a390c360f77d1d83e768af0aff7d1fc64f26b93949b30e/adafruit_circuitpython_requests-4.1.8-py3-none-any.whl", hash = "sha256:6ab3744175f1ddaf2ecfb2510c9ea2cf717c21848695849fcdf28de6e856fd04", size = 10718 },
]

[[package]]
name = "adafruit-circuitpython-typing"
version = "1.11.2"
source = { registry = "https://pypi.org/simple" }
dependencies = [
    { name = "adafruit-blinka" },
    { name = "adafruit-circuitpython-busdevice" },
    { name = "adafruit-circuitpython-requests" },
    { name = "typing-extensions" },
]
sdist = { url = "https://files.pythonhosted.org/packages/24/80/8c280fa7d42a23dce40b2fe64f708d18fa32b384adbf6934955d2c2ebecf/adafruit_circuitpython_typing-1.11.2.tar.gz", hash = "sha256:c7ac8532a9ad7e4a65d5588764b7483c0b6967d305c37faebcc0c5356d677e33", size = 29277 }
wheels = [
    { url = "https://files.pythonhosted.org/packages/dd/d5/76a6bca9cf08907b48dfc8ccbccbd190155353f521876e02d6b7bb244003/adafruit_circuitpython_typing-1.11.2-py3-none-any.whl", hash = "sha256:e1401a09bbfdf67e43875cc6755b3af0eda8381b12c9c8f759bd7676b7425e1c", size = 11101 },
]

[[package]]
name = "adafruit-platformdetect"
version = "3.76.1"
source = { registry = "https://pypi.org/simple" }
sdist = { url = "https://files.pythonhosted.org/packages/79/96/1f72b50ed5402e79085433036ef0ac692072df86860c6d200bd28d562b27/adafruit_platformdetect-3.76.1.tar.gz", hash = "sha256:c45a2aca66d812cecbedb3f4fe9b02cf8e1264eef209b300ae6f467cba36e4b8", size = 47868 }
wheels = [
    { url = "https://files.pythonhosted.org/packages/6c/ac/c6a12f34d9f0ab6eca2bcf5adb9cb344cbf0c2a15b725e35e1efc348e9e1/Adafruit_PlatformDetect-3.76.1-py3-none-any.whl", hash = "sha256:57e392918ea542279d61abd2291953b2dfe0d87822a73683b4af6c4a6beae326", size = 25391 },
]

[[package]]
name = "adafruit-pureio"
version = "1.1.11"
source = { registry = "https://pypi.org/simple" }
sdist = { url = "https://files.pythonhosted.org/packages/e5/b7/f1672435116822079bbdab42163f9e6424769b7db778873d95d18c085230/Adafruit_PureIO-1.1.11.tar.gz", hash = "sha256:c4cfbb365731942d1f1092a116f47dfdae0aef18c5b27f1072b5824ad5ea8c7c", size = 35511 }
wheels = [
    { url = "https://files.pythonhosted.org/packages/19/9d/28e9d12f36e13c5f2acba3098187b0e931290ecd1d8df924391b5ad2db19/Adafruit_PureIO-1.1.11-py3-none-any.whl", hash = "sha256:281ab2099372cc0decc26326918996cbf21b8eed694ec4764d51eefa029d324e", size = 10678 },
]

[[package]]
<<<<<<< HEAD
=======
name = "attrs"
version = "25.1.0"
source = { registry = "https://pypi.org/simple" }
sdist = { url = "https://files.pythonhosted.org/packages/49/7c/fdf464bcc51d23881d110abd74b512a42b3d5d376a55a831b44c603ae17f/attrs-25.1.0.tar.gz", hash = "sha256:1c97078a80c814273a76b2a298a932eb681c87415c11dee0a6921de7f1b02c3e", size = 810562 }
wheels = [
    { url = "https://files.pythonhosted.org/packages/fc/30/d4986a882011f9df997a55e6becd864812ccfcd821d64aac8570ee39f719/attrs-25.1.0-py3-none-any.whl", hash = "sha256:c75a69e28a550a7e93789579c22aa26b0f5b83b75dc4e08fe092980051e1090a", size = 63152 },
]

[[package]]
name = "av"
version = "14.1.0"
source = { registry = "https://pypi.org/simple" }
sdist = { url = "https://files.pythonhosted.org/packages/c1/8c/8551a53c713424aff5ae1600f17f7407e64761d4eca8854013ee15f2c090/av-14.1.0.tar.gz", hash = "sha256:81a0185af0237016049c2b1560d51d5895ef56763ea7ebab939baa7b6b87e6f7", size = 4049387 }
wheels = [
    { url = "https://files.pythonhosted.org/packages/f9/1e/8643dee1647e7714dc2e34ab8717203037080f3a37a9f82c5a8efc180a24/av-14.1.0-cp313-cp313-macosx_11_0_arm64.whl", hash = "sha256:012fb4d08576432b155a8da8d2012a40fb7d7efa63bf117d669ea06ec75cb9a7", size = 22052107 },
    { url = "https://files.pythonhosted.org/packages/2b/3f/2ff3a1f580df369157029029992cce59f826042e02448613083f9f530137/av-14.1.0-cp313-cp313-macosx_11_0_x86_64.whl", hash = "sha256:6ac867ab34b9cfbf3ccdd3f497aaddcbb04cb34f17cf710c8db60cae8d7f1ad7", size = 27445950 },
    { url = "https://files.pythonhosted.org/packages/fa/f8/97eb396a2fbd8af26ff73240a2b0b68a848766958847c99c06d5167dabc0/av-14.1.0-cp313-cp313-manylinux_2_17_aarch64.manylinux2014_aarch64.whl", hash = "sha256:5a251c73ed28e8b172b5b67117e0248c4d81526ee8ab1d4792f2060c0114b846", size = 37242905 },
    { url = "https://files.pythonhosted.org/packages/99/8b/71e2e6c943f4a784d675190d8be9df531026989259a36aae7b1049771079/av-14.1.0-cp313-cp313-manylinux_2_17_i686.manylinux2014_i686.whl", hash = "sha256:f110133c762f310e03f101986ca16f81c5bda80a839969dddeb0c400f8a73c8d", size = 35578890 },
    { url = "https://files.pythonhosted.org/packages/a8/f8/e888e7a583e2dbe12bb710ae4474e189b86b399cdb380ab1e9a311cd9959/av-14.1.0-cp313-cp313-manylinux_2_17_x86_64.manylinux2014_x86_64.whl", hash = "sha256:222303728d59edfbc241d7e944d5479d3bdfe98d33574a5e60aa7a23d54568fa", size = 39539552 },
    { url = "https://files.pythonhosted.org/packages/3d/6a/a111a144ca52b67e0553437185f081cbe62bec0d7211ff38d33665985ff5/av-14.1.0-cp313-cp313-win_amd64.whl", hash = "sha256:f59d91f2dad90683db55c66e98113bb28a87f4e113eec103756d51ad05db3d8a", size = 30595292 },
]

[[package]]
>>>>>>> 72d86e1a
name = "ahrs"
version = "0.3.1"
source = { registry = "https://pypi.org/simple" }
dependencies = [
    { name = "numpy" },
]
sdist = { url = "https://files.pythonhosted.org/packages/66/56/7fc17b6c330eff8986e01dfd3744154ffa45cf4ccd45fd779dc6e2713ec1/AHRS-0.3.1.tar.gz", hash = "sha256:20caf8c76f206ce757594f25f0f017834b8154084cd0a1a39a072753a93d03d8", size = 170087 }
wheels = [
    { url = "https://files.pythonhosted.org/packages/a1/2c/953d3cb547673bab4e88a4699c59de16053600345166a926d2f58ee4b179/AHRS-0.3.1-py3-none-any.whl", hash = "sha256:710999319828bd8f34e40851b6aab553798afb15aa1cc0a2a95abd15ed080691", size = 197947 },
]

[[package]]
<<<<<<< HEAD
=======
name = "attrs"
version = "25.1.0"
source = { registry = "https://pypi.org/simple" }
sdist = { url = "https://files.pythonhosted.org/packages/49/7c/fdf464bcc51d23881d110abd74b512a42b3d5d376a55a831b44c603ae17f/attrs-25.1.0.tar.gz", hash = "sha256:1c97078a80c814273a76b2a298a932eb681c87415c11dee0a6921de7f1b02c3e", size = 810562 }
wheels = [
    { url = "https://files.pythonhosted.org/packages/fc/30/d4986a882011f9df997a55e6becd864812ccfcd821d64aac8570ee39f719/attrs-25.1.0-py3-none-any.whl", hash = "sha256:c75a69e28a550a7e93789579c22aa26b0f5b83b75dc4e08fe092980051e1090a", size = 63152 },
]

[[package]]
name = "av"
version = "14.1.0"
source = { registry = "https://pypi.org/simple" }
sdist = { url = "https://files.pythonhosted.org/packages/c1/8c/8551a53c713424aff5ae1600f17f7407e64761d4eca8854013ee15f2c090/av-14.1.0.tar.gz", hash = "sha256:81a0185af0237016049c2b1560d51d5895ef56763ea7ebab939baa7b6b87e6f7", size = 4049387 }
wheels = [
    { url = "https://files.pythonhosted.org/packages/f9/1e/8643dee1647e7714dc2e34ab8717203037080f3a37a9f82c5a8efc180a24/av-14.1.0-cp313-cp313-macosx_11_0_arm64.whl", hash = "sha256:012fb4d08576432b155a8da8d2012a40fb7d7efa63bf117d669ea06ec75cb9a7", size = 22052107 },
    { url = "https://files.pythonhosted.org/packages/2b/3f/2ff3a1f580df369157029029992cce59f826042e02448613083f9f530137/av-14.1.0-cp313-cp313-macosx_11_0_x86_64.whl", hash = "sha256:6ac867ab34b9cfbf3ccdd3f497aaddcbb04cb34f17cf710c8db60cae8d7f1ad7", size = 27445950 },
    { url = "https://files.pythonhosted.org/packages/fa/f8/97eb396a2fbd8af26ff73240a2b0b68a848766958847c99c06d5167dabc0/av-14.1.0-cp313-cp313-manylinux_2_17_aarch64.manylinux2014_aarch64.whl", hash = "sha256:5a251c73ed28e8b172b5b67117e0248c4d81526ee8ab1d4792f2060c0114b846", size = 37242905 },
    { url = "https://files.pythonhosted.org/packages/99/8b/71e2e6c943f4a784d675190d8be9df531026989259a36aae7b1049771079/av-14.1.0-cp313-cp313-manylinux_2_17_i686.manylinux2014_i686.whl", hash = "sha256:f110133c762f310e03f101986ca16f81c5bda80a839969dddeb0c400f8a73c8d", size = 35578890 },
    { url = "https://files.pythonhosted.org/packages/a8/f8/e888e7a583e2dbe12bb710ae4474e189b86b399cdb380ab1e9a311cd9959/av-14.1.0-cp313-cp313-manylinux_2_17_x86_64.manylinux2014_x86_64.whl", hash = "sha256:222303728d59edfbc241d7e944d5479d3bdfe98d33574a5e60aa7a23d54568fa", size = 39539552 },
    { url = "https://files.pythonhosted.org/packages/3d/6a/a111a144ca52b67e0553437185f081cbe62bec0d7211ff38d33665985ff5/av-14.1.0-cp313-cp313-win_amd64.whl", hash = "sha256:f59d91f2dad90683db55c66e98113bb28a87f4e113eec103756d51ad05db3d8a", size = 30595292 },
]

[[package]]
>>>>>>> 72d86e1a
name = "binho-host-adapter"
version = "0.1.6"
source = { registry = "https://pypi.org/simple" }
dependencies = [
    { name = "pyserial" },
]
sdist = { url = "https://files.pythonhosted.org/packages/68/36/29b7b896e83e195fac6d64ccff95c0f24a18ee86e7437a22e60e0331d90a/binho-host-adapter-0.1.6.tar.gz", hash = "sha256:1e6da7a84e208c13b5f489066f05774bff1d593d0f5bf1ca149c2b8e83eae856", size = 10068 }
wheels = [
    { url = "https://files.pythonhosted.org/packages/7b/6b/0f13486003aea3eb349c2946b7ec9753e7558b78e35d22c938062a96959c/binho_host_adapter-0.1.6-py3-none-any.whl", hash = "sha256:f71ca176c1e2fc1a5dce128beb286da217555c6c7c805f2ed282a6f3507ec277", size = 10540 },
]

[[package]]
name = "cffi"
version = "1.17.1"
source = { registry = "https://pypi.org/simple" }
dependencies = [
    { name = "pycparser" },
]
sdist = { url = "https://files.pythonhosted.org/packages/fc/97/c783634659c2920c3fc70419e3af40972dbaf758daa229a7d6ea6135c90d/cffi-1.17.1.tar.gz", hash = "sha256:1c39c6016c32bc48dd54561950ebd6836e1670f2ae46128f67cf49e789c52824", size = 516621 }
wheels = [
    { url = "https://files.pythonhosted.org/packages/8d/f8/dd6c246b148639254dad4d6803eb6a54e8c85c6e11ec9df2cffa87571dbe/cffi-1.17.1-cp313-cp313-macosx_10_13_x86_64.whl", hash = "sha256:f3a2b4222ce6b60e2e8b337bb9596923045681d71e5a082783484d845390938e", size = 182989 },
    { url = "https://files.pythonhosted.org/packages/8b/f1/672d303ddf17c24fc83afd712316fda78dc6fce1cd53011b839483e1ecc8/cffi-1.17.1-cp313-cp313-macosx_11_0_arm64.whl", hash = "sha256:0984a4925a435b1da406122d4d7968dd861c1385afe3b45ba82b750f229811e2", size = 178802 },
    { url = "https://files.pythonhosted.org/packages/0e/2d/eab2e858a91fdff70533cab61dcff4a1f55ec60425832ddfdc9cd36bc8af/cffi-1.17.1-cp313-cp313-manylinux_2_12_i686.manylinux2010_i686.manylinux_2_17_i686.manylinux2014_i686.whl", hash = "sha256:d01b12eeeb4427d3110de311e1774046ad344f5b1a7403101878976ecd7a10f3", size = 454792 },
    { url = "https://files.pythonhosted.org/packages/75/b2/fbaec7c4455c604e29388d55599b99ebcc250a60050610fadde58932b7ee/cffi-1.17.1-cp313-cp313-manylinux_2_17_aarch64.manylinux2014_aarch64.whl", hash = "sha256:706510fe141c86a69c8ddc029c7910003a17353970cff3b904ff0686a5927683", size = 478893 },
    { url = "https://files.pythonhosted.org/packages/4f/b7/6e4a2162178bf1935c336d4da8a9352cccab4d3a5d7914065490f08c0690/cffi-1.17.1-cp313-cp313-manylinux_2_17_ppc64le.manylinux2014_ppc64le.whl", hash = "sha256:de55b766c7aa2e2a3092c51e0483d700341182f08e67c63630d5b6f200bb28e5", size = 485810 },
    { url = "https://files.pythonhosted.org/packages/c7/8a/1d0e4a9c26e54746dc08c2c6c037889124d4f59dffd853a659fa545f1b40/cffi-1.17.1-cp313-cp313-manylinux_2_17_s390x.manylinux2014_s390x.whl", hash = "sha256:c59d6e989d07460165cc5ad3c61f9fd8f1b4796eacbd81cee78957842b834af4", size = 471200 },
    { url = "https://files.pythonhosted.org/packages/26/9f/1aab65a6c0db35f43c4d1b4f580e8df53914310afc10ae0397d29d697af4/cffi-1.17.1-cp313-cp313-manylinux_2_17_x86_64.manylinux2014_x86_64.whl", hash = "sha256:dd398dbc6773384a17fe0d3e7eeb8d1a21c2200473ee6806bb5e6a8e62bb73dd", size = 479447 },
    { url = "https://files.pythonhosted.org/packages/5f/e4/fb8b3dd8dc0e98edf1135ff067ae070bb32ef9d509d6cb0f538cd6f7483f/cffi-1.17.1-cp313-cp313-musllinux_1_1_aarch64.whl", hash = "sha256:3edc8d958eb099c634dace3c7e16560ae474aa3803a5df240542b305d14e14ed", size = 484358 },
    { url = "https://files.pythonhosted.org/packages/f1/47/d7145bf2dc04684935d57d67dff9d6d795b2ba2796806bb109864be3a151/cffi-1.17.1-cp313-cp313-musllinux_1_1_x86_64.whl", hash = "sha256:72e72408cad3d5419375fc87d289076ee319835bdfa2caad331e377589aebba9", size = 488469 },
    { url = "https://files.pythonhosted.org/packages/bf/ee/f94057fa6426481d663b88637a9a10e859e492c73d0384514a17d78ee205/cffi-1.17.1-cp313-cp313-win32.whl", hash = "sha256:e03eab0a8677fa80d646b5ddece1cbeaf556c313dcfac435ba11f107ba117b5d", size = 172475 },
    { url = "https://files.pythonhosted.org/packages/7c/fc/6a8cb64e5f0324877d503c854da15d76c1e50eb722e320b15345c4d0c6de/cffi-1.17.1-cp313-cp313-win_amd64.whl", hash = "sha256:f6a16c31041f09ead72d69f583767292f750d24913dadacf5756b966aacb3f1a", size = 182009 },
]

[[package]]
name = "cfgv"
version = "3.4.0"
source = { registry = "https://pypi.org/simple" }
sdist = { url = "https://files.pythonhosted.org/packages/11/74/539e56497d9bd1d484fd863dd69cbbfa653cd2aa27abfe35653494d85e94/cfgv-3.4.0.tar.gz", hash = "sha256:e52591d4c5f5dead8e0f673fb16db7949d2cfb3f7da4582893288f0ded8fe560", size = 7114 }
wheels = [
    { url = "https://files.pythonhosted.org/packages/c5/55/51844dd50c4fc7a33b653bfaba4c2456f06955289ca770a5dbd5fd267374/cfgv-3.4.0-py2.py3-none-any.whl", hash = "sha256:b7265b1f29fd3316bfcd2b330d63d024f2bfd8bcb8b0272f8e19a504856c48f9", size = 7249 },
]

[[package]]
name = "colorama"
version = "0.4.6"
source = { registry = "https://pypi.org/simple" }
sdist = { url = "https://files.pythonhosted.org/packages/d8/53/6f443c9a4a8358a93a6792e2acffb9d9d5cb0a5cfd8802644b7b1c9a02e4/colorama-0.4.6.tar.gz", hash = "sha256:08695f5cb7ed6e0531a20572697297273c47b8cae5a63ffc6d6ed5c201be6e44", size = 27697 }
wheels = [
    { url = "https://files.pythonhosted.org/packages/d1/d6/3965ed04c63042e047cb6a3e6ed1a63a35087b6a609aa3a15ed8ac56c221/colorama-0.4.6-py2.py3-none-any.whl", hash = "sha256:4f1d9991f5acc0ca119f9d443620b77f9d6b33703e51011c16baf57afb285fc6", size = 25335 },
]

[[package]]
name = "distlib"
version = "0.3.9"
source = { registry = "https://pypi.org/simple" }
sdist = { url = "https://files.pythonhosted.org/packages/0d/dd/1bec4c5ddb504ca60fc29472f3d27e8d4da1257a854e1d96742f15c1d02d/distlib-0.3.9.tar.gz", hash = "sha256:a60f20dea646b8a33f3e7772f74dc0b2d0772d2837ee1342a00645c81edf9403", size = 613923 }
wheels = [
    { url = "https://files.pythonhosted.org/packages/91/a1/cf2472db20f7ce4a6be1253a81cfdf85ad9c7885ffbed7047fb72c24cf87/distlib-0.3.9-py2.py3-none-any.whl", hash = "sha256:47f8c22fd27c27e25a65601af709b38e4f0a45ea4fc2e710f65755fa8caaaf87", size = 468973 },
]

[[package]]
name = "filelock"
version = "3.17.0"
source = { registry = "https://pypi.org/simple" }
sdist = { url = "https://files.pythonhosted.org/packages/dc/9c/0b15fb47b464e1b663b1acd1253a062aa5feecb07d4e597daea542ebd2b5/filelock-3.17.0.tar.gz", hash = "sha256:ee4e77401ef576ebb38cd7f13b9b28893194acc20a8e68e18730ba9c0e54660e", size = 18027 }
wheels = [
    { url = "https://files.pythonhosted.org/packages/89/ec/00d68c4ddfedfe64159999e5f8a98fb8442729a63e2077eb9dcd89623d27/filelock-3.17.0-py3-none-any.whl", hash = "sha256:533dc2f7ba78dc2f0f531fc6c4940addf7b70a481e269a5a3b93be94ffbe8338", size = 16164 },
]

[[package]]
name = "identify"
version = "2.6.7"
source = { registry = "https://pypi.org/simple" }
sdist = { url = "https://files.pythonhosted.org/packages/83/d1/524aa3350f78bcd714d148ade6133d67d6b7de2cdbae7d99039c024c9a25/identify-2.6.7.tar.gz", hash = "sha256:3fa266b42eba321ee0b2bb0936a6a6b9e36a1351cbb69055b3082f4193035684", size = 99260 }
wheels = [
    { url = "https://files.pythonhosted.org/packages/03/00/1fd4a117c6c93f2dcc5b7edaeaf53ea45332ef966429be566ca16c2beb94/identify-2.6.7-py2.py3-none-any.whl", hash = "sha256:155931cb617a401807b09ecec6635d6c692d180090a1cedca8ef7d58ba5b6aa0", size = 99097 },
]

[[package]]
name = "iniconfig"
version = "2.0.0"
source = { registry = "https://pypi.org/simple" }
sdist = { url = "https://files.pythonhosted.org/packages/d7/4b/cbd8e699e64a6f16ca3a8220661b5f83792b3017d0f79807cb8708d33913/iniconfig-2.0.0.tar.gz", hash = "sha256:2d91e135bf72d31a410b17c16da610a82cb55f6b0477d1a902134b24a455b8b3", size = 4646 }
wheels = [
    { url = "https://files.pythonhosted.org/packages/ef/a6/62565a6e1cf69e10f5727360368e451d4b7f58beeac6173dc9db836a5b46/iniconfig-2.0.0-py3-none-any.whl", hash = "sha256:b6a85871a79d2e3b22d2d1b94ac2824226a63c6b741c88f7ae975f18b6778374", size = 5892 },
]

[[package]]
name = "jsonschema"
version = "4.23.0"
source = { registry = "https://pypi.org/simple" }
dependencies = [
    { name = "attrs" },
    { name = "jsonschema-specifications" },
    { name = "referencing" },
    { name = "rpds-py" },
]
sdist = { url = "https://files.pythonhosted.org/packages/38/2e/03362ee4034a4c917f697890ccd4aec0800ccf9ded7f511971c75451deec/jsonschema-4.23.0.tar.gz", hash = "sha256:d71497fef26351a33265337fa77ffeb82423f3ea21283cd9467bb03999266bc4", size = 325778 }
wheels = [
    { url = "https://files.pythonhosted.org/packages/69/4a/4f9dbeb84e8850557c02365a0eee0649abe5eb1d84af92a25731c6c0f922/jsonschema-4.23.0-py3-none-any.whl", hash = "sha256:fbadb6f8b144a8f8cf9f0b89ba94501d143e50411a1278633f56a7acf7fd5566", size = 88462 },
]

[[package]]
name = "jsonschema-specifications"
version = "2024.10.1"
source = { registry = "https://pypi.org/simple" }
dependencies = [
    { name = "referencing" },
]
sdist = { url = "https://files.pythonhosted.org/packages/10/db/58f950c996c793472e336ff3655b13fbcf1e3b359dcf52dcf3ed3b52c352/jsonschema_specifications-2024.10.1.tar.gz", hash = "sha256:0f38b83639958ce1152d02a7f062902c41c8fd20d558b0c34344292d417ae272", size = 15561 }
wheels = [
    { url = "https://files.pythonhosted.org/packages/d1/0f/8910b19ac0670a0f80ce1008e5e751c4a57e14d2c4c13a482aa6079fa9d6/jsonschema_specifications-2024.10.1-py3-none-any.whl", hash = "sha256:a09a0680616357d9a0ecf05c12ad234479f549239d0f5b55f3deea67475da9bf", size = 18459 },
]

[[package]]
name = "libarchive-c"
version = "5.1"
source = { registry = "https://pypi.org/simple" }
sdist = { url = "https://files.pythonhosted.org/packages/a0/f9/3b6cd86e683a06bc28b9c2e1d9fe0bd7215f2750fd5c85dce0df96db8eca/libarchive-c-5.1.tar.gz", hash = "sha256:7bcce24ea6c0fa3bc62468476c6d2f6264156db2f04878a372027c10615a2721", size = 52279 }
wheels = [
    { url = "https://files.pythonhosted.org/packages/52/06/91c67ab53397021c925fe98f33f72b0ba10edbac5ae11d60543f8ca078c6/libarchive_c-5.1-py2.py3-none-any.whl", hash = "sha256:8f23af20ef28503223284ec20ec7b695b0d88337c937aec62152a6953ed33a5a", size = 15681 },
]

[[package]]
name = "linkify-it-py"
version = "2.0.3"
source = { registry = "https://pypi.org/simple" }
dependencies = [
    { name = "uc-micro-py" },
]
sdist = { url = "https://files.pythonhosted.org/packages/2a/ae/bb56c6828e4797ba5a4821eec7c43b8bf40f69cda4d4f5f8c8a2810ec96a/linkify-it-py-2.0.3.tar.gz", hash = "sha256:68cda27e162e9215c17d786649d1da0021a451bdc436ef9e0fa0ba5234b9b048", size = 27946 }
wheels = [
    { url = "https://files.pythonhosted.org/packages/04/1e/b832de447dee8b582cac175871d2f6c3d5077cc56d5575cadba1fd1cccfa/linkify_it_py-2.0.3-py3-none-any.whl", hash = "sha256:6bcbc417b0ac14323382aef5c5192c0075bf8a9d6b41820a2b66371eac6b6d79", size = 19820 },
]

[[package]]
name = "markdown-it-py"
version = "3.0.0"
source = { registry = "https://pypi.org/simple" }
dependencies = [
    { name = "mdurl" },
]
sdist = { url = "https://files.pythonhosted.org/packages/38/71/3b932df36c1a044d397a1f92d1cf91ee0a503d91e470cbd670aa66b07ed0/markdown-it-py-3.0.0.tar.gz", hash = "sha256:e3f60a94fa066dc52ec76661e37c851cb232d92f9886b15cb560aaada2df8feb", size = 74596 }
wheels = [
    { url = "https://files.pythonhosted.org/packages/42/d7/1ec15b46af6af88f19b8e5ffea08fa375d433c998b8a7639e76935c14f1f/markdown_it_py-3.0.0-py3-none-any.whl", hash = "sha256:355216845c60bd96232cd8d8c40e8f9765cc86f46880e43a8fd22dc1a1a8cab1", size = 87528 },
]

[package.optional-dependencies]
linkify = [
    { name = "linkify-it-py" },
]
plugins = [
    { name = "mdit-py-plugins" },
]

[[package]]
name = "mdit-py-plugins"
version = "0.4.2"
source = { registry = "https://pypi.org/simple" }
dependencies = [
    { name = "markdown-it-py" },
]
sdist = { url = "https://files.pythonhosted.org/packages/19/03/a2ecab526543b152300717cf232bb4bb8605b6edb946c845016fa9c9c9fd/mdit_py_plugins-0.4.2.tar.gz", hash = "sha256:5f2cd1fdb606ddf152d37ec30e46101a60512bc0e5fa1a7002c36647b09e26b5", size = 43542 }
wheels = [
    { url = "https://files.pythonhosted.org/packages/a7/f7/7782a043553ee469c1ff49cfa1cdace2d6bf99a1f333cf38676b3ddf30da/mdit_py_plugins-0.4.2-py3-none-any.whl", hash = "sha256:0c673c3f889399a33b95e88d2f0d111b4447bdfea7f237dab2d488f459835636", size = 55316 },
]

[[package]]
name = "mdurl"
version = "0.1.2"
source = { registry = "https://pypi.org/simple" }
sdist = { url = "https://files.pythonhosted.org/packages/d6/54/cfe61301667036ec958cb99bd3efefba235e65cdeb9c84d24a8293ba1d90/mdurl-0.1.2.tar.gz", hash = "sha256:bb413d29f5eea38f31dd4754dd7377d4465116fb207585f97bf925588687c1ba", size = 8729 }
wheels = [
    { url = "https://files.pythonhosted.org/packages/b3/38/89ba8ad64ae25be8de66a6d463314cf1eb366222074cfda9ee839c56a4b4/mdurl-0.1.2-py3-none-any.whl", hash = "sha256:84008a41e51615a49fc9966191ff91509e3c40b939176e643fd50a5c2196b8f8", size = 9979 },
]

[[package]]
name = "msgspec"
version = "0.19.0"
source = { registry = "https://pypi.org/simple" }
sdist = { url = "https://files.pythonhosted.org/packages/cf/9b/95d8ce458462b8b71b8a70fa94563b2498b89933689f3a7b8911edfae3d7/msgspec-0.19.0.tar.gz", hash = "sha256:604037e7cd475345848116e89c553aa9a233259733ab51986ac924ab1b976f8e", size = 216934 }
wheels = [
    { url = "https://files.pythonhosted.org/packages/3c/cb/2842c312bbe618d8fefc8b9cedce37f773cdc8fa453306546dba2c21fd98/msgspec-0.19.0-cp313-cp313-macosx_10_13_x86_64.whl", hash = "sha256:f12d30dd6266557aaaf0aa0f9580a9a8fbeadfa83699c487713e355ec5f0bd86", size = 190498 },
    { url = "https://files.pythonhosted.org/packages/58/95/c40b01b93465e1a5f3b6c7d91b10fb574818163740cc3acbe722d1e0e7e4/msgspec-0.19.0-cp313-cp313-macosx_11_0_arm64.whl", hash = "sha256:82b2c42c1b9ebc89e822e7e13bbe9d17ede0c23c187469fdd9505afd5a481314", size = 183950 },
    { url = "https://files.pythonhosted.org/packages/e8/f0/5b764e066ce9aba4b70d1db8b087ea66098c7c27d59b9dd8a3532774d48f/msgspec-0.19.0-cp313-cp313-manylinux_2_17_aarch64.manylinux2014_aarch64.whl", hash = "sha256:19746b50be214a54239aab822964f2ac81e38b0055cca94808359d779338c10e", size = 210647 },
    { url = "https://files.pythonhosted.org/packages/9d/87/bc14f49bc95c4cb0dd0a8c56028a67c014ee7e6818ccdce74a4862af259b/msgspec-0.19.0-cp313-cp313-manylinux_2_17_x86_64.manylinux2014_x86_64.whl", hash = "sha256:60ef4bdb0ec8e4ad62e5a1f95230c08efb1f64f32e6e8dd2ced685bcc73858b5", size = 213563 },
    { url = "https://files.pythonhosted.org/packages/53/2f/2b1c2b056894fbaa975f68f81e3014bb447516a8b010f1bed3fb0e016ed7/msgspec-0.19.0-cp313-cp313-musllinux_1_2_aarch64.whl", hash = "sha256:ac7f7c377c122b649f7545810c6cd1b47586e3aa3059126ce3516ac7ccc6a6a9", size = 213996 },
    { url = "https://files.pythonhosted.org/packages/aa/5a/4cd408d90d1417e8d2ce6a22b98a6853c1b4d7cb7669153e4424d60087f6/msgspec-0.19.0-cp313-cp313-musllinux_1_2_x86_64.whl", hash = "sha256:a5bc1472223a643f5ffb5bf46ccdede7f9795078194f14edd69e3aab7020d327", size = 219087 },
    { url = "https://files.pythonhosted.org/packages/23/d8/f15b40611c2d5753d1abb0ca0da0c75348daf1252220e5dda2867bd81062/msgspec-0.19.0-cp313-cp313-win_amd64.whl", hash = "sha256:317050bc0f7739cb30d257ff09152ca309bf5a369854bbf1e57dffc310c1f20f", size = 187432 },
]

[[package]]
name = "nodeenv"
version = "1.9.1"
source = { registry = "https://pypi.org/simple" }
sdist = { url = "https://files.pythonhosted.org/packages/43/16/fc88b08840de0e0a72a2f9d8c6bae36be573e475a6326ae854bcc549fc45/nodeenv-1.9.1.tar.gz", hash = "sha256:6ec12890a2dab7946721edbfbcd91f3319c6ccc9aec47be7c7e6b7011ee6645f", size = 47437 }
wheels = [
    { url = "https://files.pythonhosted.org/packages/d2/1d/1b658dbd2b9fa9c4c9f32accbfc0205d532c8c6194dc0f2a4c0428e7128a/nodeenv-1.9.1-py2.py3-none-any.whl", hash = "sha256:ba11c9782d29c27c70ffbdda2d7415098754709be8a7056d79a737cd901155c9", size = 22314 },
]

[[package]]
name = "numpy"
version = "2.2.1"
source = { registry = "https://pypi.org/simple" }
sdist = { url = "https://files.pythonhosted.org/packages/f2/a5/fdbf6a7871703df6160b5cf3dd774074b086d278172285c52c2758b76305/numpy-2.2.1.tar.gz", hash = "sha256:45681fd7128c8ad1c379f0ca0776a8b0c6583d2f69889ddac01559dfe4390918", size = 20227662 }
wheels = [
    { url = "https://files.pythonhosted.org/packages/20/d6/91a26e671c396e0c10e327b763485ee295f5a5a7a48c553f18417e5a0ed5/numpy-2.2.1-cp313-cp313-macosx_10_13_x86_64.whl", hash = "sha256:f1d09e520217618e76396377c81fba6f290d5f926f50c35f3a5f72b01a0da780", size = 20896464 },
    { url = "https://files.pythonhosted.org/packages/8c/40/5792ccccd91d45e87d9e00033abc4f6ca8a828467b193f711139ff1f1cd9/numpy-2.2.1-cp313-cp313-macosx_11_0_arm64.whl", hash = "sha256:3ecc47cd7f6ea0336042be87d9e7da378e5c7e9b3c8ad0f7c966f714fc10d821", size = 14111350 },
    { url = "https://files.pythonhosted.org/packages/c0/2a/fb0a27f846cb857cef0c4c92bef89f133a3a1abb4e16bba1c4dace2e9b49/numpy-2.2.1-cp313-cp313-macosx_14_0_arm64.whl", hash = "sha256:f419290bc8968a46c4933158c91a0012b7a99bb2e465d5ef5293879742f8797e", size = 5111629 },
    { url = "https://files.pythonhosted.org/packages/eb/e5/8e81bb9d84db88b047baf4e8b681a3e48d6390bc4d4e4453eca428ecbb49/numpy-2.2.1-cp313-cp313-macosx_14_0_x86_64.whl", hash = "sha256:5b6c390bfaef8c45a260554888966618328d30e72173697e5cabe6b285fb2348", size = 6645865 },
    { url = "https://files.pythonhosted.org/packages/7a/1a/a90ceb191dd2f9e2897c69dde93ccc2d57dd21ce2acbd7b0333e8eea4e8d/numpy-2.2.1-cp313-cp313-manylinux_2_17_aarch64.manylinux2014_aarch64.whl", hash = "sha256:526fc406ab991a340744aad7e25251dd47a6720a685fa3331e5c59fef5282a59", size = 14043508 },
    { url = "https://files.pythonhosted.org/packages/f1/5a/e572284c86a59dec0871a49cd4e5351e20b9c751399d5f1d79628c0542cb/numpy-2.2.1-cp313-cp313-manylinux_2_17_x86_64.manylinux2014_x86_64.whl", hash = "sha256:f74e6fdeb9a265624ec3a3918430205dff1df7e95a230779746a6af78bc615af", size = 16094100 },
    { url = "https://files.pythonhosted.org/packages/0c/2c/a79d24f364788386d85899dd280a94f30b0950be4b4a545f4fa4ed1d4ca7/numpy-2.2.1-cp313-cp313-musllinux_1_2_aarch64.whl", hash = "sha256:53c09385ff0b72ba79d8715683c1168c12e0b6e84fb0372e97553d1ea91efe51", size = 15239691 },
    { url = "https://files.pythonhosted.org/packages/cf/79/1e20fd1c9ce5a932111f964b544facc5bb9bde7865f5b42f00b4a6a9192b/numpy-2.2.1-cp313-cp313-musllinux_1_2_x86_64.whl", hash = "sha256:f3eac17d9ec51be534685ba877b6ab5edc3ab7ec95c8f163e5d7b39859524716", size = 17856571 },
    { url = "https://files.pythonhosted.org/packages/be/5b/cc155e107f75d694f562bdc84a26cc930569f3dfdfbccb3420b626065777/numpy-2.2.1-cp313-cp313-win32.whl", hash = "sha256:9ad014faa93dbb52c80d8f4d3dcf855865c876c9660cb9bd7553843dd03a4b1e", size = 6270841 },
    { url = "https://files.pythonhosted.org/packages/44/be/0e5cd009d2162e4138d79a5afb3b5d2341f0fe4777ab6e675aa3d4a42e21/numpy-2.2.1-cp313-cp313-win_amd64.whl", hash = "sha256:164a829b6aacf79ca47ba4814b130c4020b202522a93d7bff2202bfb33b61c60", size = 12606618 },
    { url = "https://files.pythonhosted.org/packages/a8/87/04ddf02dd86fb17c7485a5f87b605c4437966d53de1e3745d450343a6f56/numpy-2.2.1-cp313-cp313t-macosx_10_13_x86_64.whl", hash = "sha256:4dfda918a13cc4f81e9118dea249e192ab167a0bb1966272d5503e39234d694e", size = 20921004 },
    { url = "https://files.pythonhosted.org/packages/6e/3e/d0e9e32ab14005425d180ef950badf31b862f3839c5b927796648b11f88a/numpy-2.2.1-cp313-cp313t-macosx_11_0_arm64.whl", hash = "sha256:733585f9f4b62e9b3528dd1070ec4f52b8acf64215b60a845fa13ebd73cd0712", size = 14119910 },
    { url = "https://files.pythonhosted.org/packages/b5/5b/aa2d1905b04a8fb681e08742bb79a7bddfc160c7ce8e1ff6d5c821be0236/numpy-2.2.1-cp313-cp313t-macosx_14_0_arm64.whl", hash = "sha256:89b16a18e7bba224ce5114db863e7029803c179979e1af6ad6a6b11f70545008", size = 5153612 },
    { url = "https://files.pythonhosted.org/packages/ce/35/6831808028df0648d9b43c5df7e1051129aa0d562525bacb70019c5f5030/numpy-2.2.1-cp313-cp313t-macosx_14_0_x86_64.whl", hash = "sha256:676f4eebf6b2d430300f1f4f4c2461685f8269f94c89698d832cdf9277f30b84", size = 6668401 },
    { url = "https://files.pythonhosted.org/packages/b1/38/10ef509ad63a5946cc042f98d838daebfe7eaf45b9daaf13df2086b15ff9/numpy-2.2.1-cp313-cp313t-manylinux_2_17_aarch64.manylinux2014_aarch64.whl", hash = "sha256:27f5cdf9f493b35f7e41e8368e7d7b4bbafaf9660cba53fb21d2cd174ec09631", size = 14014198 },
    { url = "https://files.pythonhosted.org/packages/df/f8/c80968ae01df23e249ee0a4487fae55a4c0fe2f838dfe9cc907aa8aea0fa/numpy-2.2.1-cp313-cp313t-manylinux_2_17_x86_64.manylinux2014_x86_64.whl", hash = "sha256:c1ad395cf254c4fbb5b2132fee391f361a6e8c1adbd28f2cd8e79308a615fe9d", size = 16076211 },
    { url = "https://files.pythonhosted.org/packages/09/69/05c169376016a0b614b432967ac46ff14269eaffab80040ec03ae1ae8e2c/numpy-2.2.1-cp313-cp313t-musllinux_1_2_aarch64.whl", hash = "sha256:08ef779aed40dbc52729d6ffe7dd51df85796a702afbf68a4f4e41fafdc8bda5", size = 15220266 },
    { url = "https://files.pythonhosted.org/packages/f1/ff/94a4ce67ea909f41cf7ea712aebbe832dc67decad22944a1020bb398a5ee/numpy-2.2.1-cp313-cp313t-musllinux_1_2_x86_64.whl", hash = "sha256:26c9c4382b19fcfbbed3238a14abf7ff223890ea1936b8890f058e7ba35e8d71", size = 17852844 },
    { url = "https://files.pythonhosted.org/packages/46/72/8a5dbce4020dfc595592333ef2fbb0a187d084ca243b67766d29d03e0096/numpy-2.2.1-cp313-cp313t-win32.whl", hash = "sha256:93cf4e045bae74c90ca833cba583c14b62cb4ba2cba0abd2b141ab52548247e2", size = 6326007 },
    { url = "https://files.pythonhosted.org/packages/7b/9c/4fce9cf39dde2562584e4cfd351a0140240f82c0e3569ce25a250f47037d/numpy-2.2.1-cp313-cp313t-win_amd64.whl", hash = "sha256:bff7d8ec20f5f42607599f9994770fa65d76edca264a87b5e4ea5629bce12268", size = 12693107 },
]

[[package]]
name = "packaging"
version = "24.2"
source = { registry = "https://pypi.org/simple" }
sdist = { url = "https://files.pythonhosted.org/packages/d0/63/68dbb6eb2de9cb10ee4c9c14a0148804425e13c4fb20d61cce69f53106da/packaging-24.2.tar.gz", hash = "sha256:c228a6dc5e932d346bc5739379109d49e8853dd8223571c7c5b55260edc0b97f", size = 163950 }
wheels = [
    { url = "https://files.pythonhosted.org/packages/88/ef/eb23f262cca3c0c4eb7ab1933c3b1f03d021f2c48f54763065b6f0e321be/packaging-24.2-py3-none-any.whl", hash = "sha256:09abb1bccd265c01f4a3aa3f7a7db064b36514d2cba19a2f694fe6150451a759", size = 65451 },
]

[[package]]
name = "pandas"
version = "2.2.3"
source = { registry = "https://pypi.org/simple" }
dependencies = [
    { name = "numpy" },
    { name = "python-dateutil" },
    { name = "pytz" },
    { name = "tzdata" },
]
sdist = { url = "https://files.pythonhosted.org/packages/9c/d6/9f8431bacc2e19dca897724cd097b1bb224a6ad5433784a44b587c7c13af/pandas-2.2.3.tar.gz", hash = "sha256:4f18ba62b61d7e192368b84517265a99b4d7ee8912f8708660fb4a366cc82667", size = 4399213 }
wheels = [
    { url = "https://files.pythonhosted.org/packages/64/22/3b8f4e0ed70644e85cfdcd57454686b9057c6c38d2f74fe4b8bc2527214a/pandas-2.2.3-cp313-cp313-macosx_10_13_x86_64.whl", hash = "sha256:f00d1345d84d8c86a63e476bb4955e46458b304b9575dcf71102b5c705320015", size = 12477643 },
    { url = "https://files.pythonhosted.org/packages/e4/93/b3f5d1838500e22c8d793625da672f3eec046b1a99257666c94446969282/pandas-2.2.3-cp313-cp313-macosx_11_0_arm64.whl", hash = "sha256:3508d914817e153ad359d7e069d752cdd736a247c322d932eb89e6bc84217f28", size = 11281573 },
    { url = "https://files.pythonhosted.org/packages/f5/94/6c79b07f0e5aab1dcfa35a75f4817f5c4f677931d4234afcd75f0e6a66ca/pandas-2.2.3-cp313-cp313-manylinux2014_aarch64.manylinux_2_17_aarch64.whl", hash = "sha256:22a9d949bfc9a502d320aa04e5d02feab689d61da4e7764b62c30b991c42c5f0", size = 15196085 },
    { url = "https://files.pythonhosted.org/packages/e8/31/aa8da88ca0eadbabd0a639788a6da13bb2ff6edbbb9f29aa786450a30a91/pandas-2.2.3-cp313-cp313-manylinux_2_17_x86_64.manylinux2014_x86_64.whl", hash = "sha256:f3a255b2c19987fbbe62a9dfd6cff7ff2aa9ccab3fc75218fd4b7530f01efa24", size = 12711809 },
    { url = "https://files.pythonhosted.org/packages/ee/7c/c6dbdb0cb2a4344cacfb8de1c5808ca885b2e4dcfde8008266608f9372af/pandas-2.2.3-cp313-cp313-musllinux_1_2_aarch64.whl", hash = "sha256:800250ecdadb6d9c78eae4990da62743b857b470883fa27f652db8bdde7f6659", size = 16356316 },
    { url = "https://files.pythonhosted.org/packages/57/b7/8b757e7d92023b832869fa8881a992696a0bfe2e26f72c9ae9f255988d42/pandas-2.2.3-cp313-cp313-musllinux_1_2_x86_64.whl", hash = "sha256:6374c452ff3ec675a8f46fd9ab25c4ad0ba590b71cf0656f8b6daa5202bca3fb", size = 14022055 },
    { url = "https://files.pythonhosted.org/packages/3b/bc/4b18e2b8c002572c5a441a64826252ce5da2aa738855747247a971988043/pandas-2.2.3-cp313-cp313-win_amd64.whl", hash = "sha256:61c5ad4043f791b61dd4752191d9f07f0ae412515d59ba8f005832a532f8736d", size = 11481175 },
    { url = "https://files.pythonhosted.org/packages/76/a3/a5d88146815e972d40d19247b2c162e88213ef51c7c25993942c39dbf41d/pandas-2.2.3-cp313-cp313t-macosx_10_13_x86_64.whl", hash = "sha256:3b71f27954685ee685317063bf13c7709a7ba74fc996b84fc6821c59b0f06468", size = 12615650 },
    { url = "https://files.pythonhosted.org/packages/9c/8c/f0fd18f6140ddafc0c24122c8a964e48294acc579d47def376fef12bcb4a/pandas-2.2.3-cp313-cp313t-macosx_11_0_arm64.whl", hash = "sha256:38cf8125c40dae9d5acc10fa66af8ea6fdf760b2714ee482ca691fc66e6fcb18", size = 11290177 },
    { url = "https://files.pythonhosted.org/packages/ed/f9/e995754eab9c0f14c6777401f7eece0943840b7a9fc932221c19d1abee9f/pandas-2.2.3-cp313-cp313t-manylinux2014_aarch64.manylinux_2_17_aarch64.whl", hash = "sha256:ba96630bc17c875161df3818780af30e43be9b166ce51c9a18c1feae342906c2", size = 14651526 },
    { url = "https://files.pythonhosted.org/packages/25/b0/98d6ae2e1abac4f35230aa756005e8654649d305df9a28b16b9ae4353bff/pandas-2.2.3-cp313-cp313t-manylinux_2_17_x86_64.manylinux2014_x86_64.whl", hash = "sha256:1db71525a1538b30142094edb9adc10be3f3e176748cd7acc2240c2f2e5aa3a4", size = 11871013 },
    { url = "https://files.pythonhosted.org/packages/cc/57/0f72a10f9db6a4628744c8e8f0df4e6e21de01212c7c981d31e50ffc8328/pandas-2.2.3-cp313-cp313t-musllinux_1_2_aarch64.whl", hash = "sha256:15c0e1e02e93116177d29ff83e8b1619c93ddc9c49083f237d4312337a61165d", size = 15711620 },
    { url = "https://files.pythonhosted.org/packages/ab/5f/b38085618b950b79d2d9164a711c52b10aefc0ae6833b96f626b7021b2ed/pandas-2.2.3-cp313-cp313t-musllinux_1_2_x86_64.whl", hash = "sha256:ad5b65698ab28ed8d7f18790a0dc58005c7629f227be9ecc1072aa74c0c1d43a", size = 13098436 },
]

[[package]]
name = "payload-2024-2025"
version = "0.1.0"
source = { editable = "." }
dependencies = [
    { name = "adafruit-circuitpython-bno08x" },
    { name = "adafruit-circuitpython-dps310" },
    { name = "ahrs" },
    { name = "colorama" },
    { name = "msgspec" },
    { name = "numpy" },
    { name = "pandas" },
    { name = "psutil" },
    { name = "pyserial" },
    { name = "scipy" },
    { name = "sounddevice" },
    { name = "soundfile" },
    { name = "textual" },
]

[package.dev-dependencies]
camera = [
    { name = "picamera2" },
    { name = "rpi-kms" },
    { name = "rpi-libcamera" },
]
dev = [
    { name = "pre-commit" },
    { name = "pytest" },
    { name = "ruff" },
]
rpi = [
    { name = "rpi-gpio" },
]

[package.metadata]
requires-dist = [
    { name = "adafruit-circuitpython-bno08x" },
    { name = "adafruit-circuitpython-dps310" },
    { name = "ahrs", specifier = ">=0.3.1" },
    { name = "colorama" },
    { name = "msgspec" },
    { name = "numpy" },
    { name = "pandas" },
    { name = "psutil" },
    { name = "pyserial" },
    { name = "scipy" },
    { name = "sounddevice" },
    { name = "soundfile" },
    { name = "textual" },
]

[package.metadata.requires-dev]
camera = [
    { name = "picamera2", specifier = ">=0.3.25" },
    { name = "rpi-kms", specifier = ">=0.1a1" },
    { name = "rpi-libcamera", specifier = ">=0.1a8" },
]
dev = [
    { name = "pre-commit" },
    { name = "pytest" },
    { name = "ruff", specifier = ">0.9.5" },
]
rpi = [{ name = "rpi-gpio", specifier = ">=0.7.1" }]

[[package]]
name = "picamera2"
version = "0.3.25"
source = { registry = "https://pypi.org/simple" }
dependencies = [
    { name = "av" },
    { name = "jsonschema" },
    { name = "libarchive-c" },
    { name = "numpy" },
    { name = "pidng" },
    { name = "piexif" },
    { name = "pillow" },
    { name = "python-prctl" },
    { name = "simplejpeg" },
    { name = "tqdm" },
    { name = "v4l2-python3" },
]
sdist = { url = "https://files.pythonhosted.org/packages/8c/22/42614f292f81d8419f88ef3593fd805becd95543b89517f78398e206a9b6/picamera2-0.3.25.tar.gz", hash = "sha256:cacf3c40b8240f0b8020269ce966ba911c70fe987c4a2bf2fb969ce34d74669a", size = 95728 }
wheels = [
    { url = "https://files.pythonhosted.org/packages/1d/66/b3761389df2de05a8a7ffec6ccdd747108505e154f875f9f24fcf81c06bd/picamera2-0.3.25-py3-none-any.whl", hash = "sha256:5d8a5357b9e91890fb589976f9fd9759b3424c6b053a13541d08fccf1966cd58", size = 114029 },
]

[[package]]
name = "pidng"
version = "4.0.9"
source = { registry = "https://pypi.org/simple" }
dependencies = [
    { name = "numpy" },
]
sdist = { url = "https://files.pythonhosted.org/packages/c0/65/2670c465c8a63a23eb3a5e5547262e247e1aa2d3889a0a6781da9109d5f7/pidng-4.0.9.tar.gz", hash = "sha256:560eb008086f8a715fd9e1ab998817a7d4c8500a7f161b9ce6af5ab27501f82c", size = 21907 }

[[package]]
name = "piexif"
version = "1.1.3"
source = { registry = "https://pypi.org/simple" }
sdist = { url = "https://files.pythonhosted.org/packages/fa/84/a3f25cec7d0922bf60be8000c9739d28d24b6896717f44cc4cfb843b1487/piexif-1.1.3.zip", hash = "sha256:83cb35c606bf3a1ea1a8f0a25cb42cf17e24353fd82e87ae3884e74a302a5f1b", size = 1011134 }
wheels = [
    { url = "https://files.pythonhosted.org/packages/2c/d8/6f63147dd73373d051c5eb049ecd841207f898f50a5a1d4378594178f6cf/piexif-1.1.3-py2.py3-none-any.whl", hash = "sha256:3bc435d171720150b81b15d27e05e54b8abbde7b4242cddd81ef160d283108b6", size = 20691 },
]

[[package]]
name = "pillow"
version = "11.1.0"
source = { registry = "https://pypi.org/simple" }
sdist = { url = "https://files.pythonhosted.org/packages/f3/af/c097e544e7bd278333db77933e535098c259609c4eb3b85381109602fb5b/pillow-11.1.0.tar.gz", hash = "sha256:368da70808b36d73b4b390a8ffac11069f8a5c85f29eff1f1b01bcf3ef5b2a20", size = 46742715 }
wheels = [
    { url = "https://files.pythonhosted.org/packages/b3/31/9ca79cafdce364fd5c980cd3416c20ce1bebd235b470d262f9d24d810184/pillow-11.1.0-cp313-cp313-macosx_10_13_x86_64.whl", hash = "sha256:ae98e14432d458fc3de11a77ccb3ae65ddce70f730e7c76140653048c71bfcbc", size = 3226640 },
    { url = "https://files.pythonhosted.org/packages/ac/0f/ff07ad45a1f172a497aa393b13a9d81a32e1477ef0e869d030e3c1532521/pillow-11.1.0-cp313-cp313-macosx_11_0_arm64.whl", hash = "sha256:cc1331b6d5a6e144aeb5e626f4375f5b7ae9934ba620c0ac6b3e43d5e683a0f0", size = 3101437 },
    { url = "https://files.pythonhosted.org/packages/08/2f/9906fca87a68d29ec4530be1f893149e0cb64a86d1f9f70a7cfcdfe8ae44/pillow-11.1.0-cp313-cp313-manylinux_2_17_aarch64.manylinux2014_aarch64.whl", hash = "sha256:758e9d4ef15d3560214cddbc97b8ef3ef86ce04d62ddac17ad39ba87e89bd3b1", size = 4326605 },
    { url = "https://files.pythonhosted.org/packages/b0/0f/f3547ee15b145bc5c8b336401b2d4c9d9da67da9dcb572d7c0d4103d2c69/pillow-11.1.0-cp313-cp313-manylinux_2_17_x86_64.manylinux2014_x86_64.whl", hash = "sha256:b523466b1a31d0dcef7c5be1f20b942919b62fd6e9a9be199d035509cbefc0ec", size = 4411173 },
    { url = "https://files.pythonhosted.org/packages/b1/df/bf8176aa5db515c5de584c5e00df9bab0713548fd780c82a86cba2c2fedb/pillow-11.1.0-cp313-cp313-manylinux_2_28_aarch64.whl", hash = "sha256:9044b5e4f7083f209c4e35aa5dd54b1dd5b112b108648f5c902ad586d4f945c5", size = 4369145 },
    { url = "https://files.pythonhosted.org/packages/de/7c/7433122d1cfadc740f577cb55526fdc39129a648ac65ce64db2eb7209277/pillow-11.1.0-cp313-cp313-manylinux_2_28_x86_64.whl", hash = "sha256:3764d53e09cdedd91bee65c2527815d315c6b90d7b8b79759cc48d7bf5d4f114", size = 4496340 },
    { url = "https://files.pythonhosted.org/packages/25/46/dd94b93ca6bd555588835f2504bd90c00d5438fe131cf01cfa0c5131a19d/pillow-11.1.0-cp313-cp313-musllinux_1_2_aarch64.whl", hash = "sha256:31eba6bbdd27dde97b0174ddf0297d7a9c3a507a8a1480e1e60ef914fe23d352", size = 4296906 },
    { url = "https://files.pythonhosted.org/packages/a8/28/2f9d32014dfc7753e586db9add35b8a41b7a3b46540e965cb6d6bc607bd2/pillow-11.1.0-cp313-cp313-musllinux_1_2_x86_64.whl", hash = "sha256:b5d658fbd9f0d6eea113aea286b21d3cd4d3fd978157cbf2447a6035916506d3", size = 4431759 },
    { url = "https://files.pythonhosted.org/packages/33/48/19c2cbe7403870fbe8b7737d19eb013f46299cdfe4501573367f6396c775/pillow-11.1.0-cp313-cp313-win32.whl", hash = "sha256:f86d3a7a9af5d826744fabf4afd15b9dfef44fe69a98541f666f66fbb8d3fef9", size = 2291657 },
    { url = "https://files.pythonhosted.org/packages/3b/ad/285c556747d34c399f332ba7c1a595ba245796ef3e22eae190f5364bb62b/pillow-11.1.0-cp313-cp313-win_amd64.whl", hash = "sha256:593c5fd6be85da83656b93ffcccc2312d2d149d251e98588b14fbc288fd8909c", size = 2626304 },
    { url = "https://files.pythonhosted.org/packages/e5/7b/ef35a71163bf36db06e9c8729608f78dedf032fc8313d19bd4be5c2588f3/pillow-11.1.0-cp313-cp313-win_arm64.whl", hash = "sha256:11633d58b6ee5733bde153a8dafd25e505ea3d32e261accd388827ee987baf65", size = 2375117 },
    { url = "https://files.pythonhosted.org/packages/79/30/77f54228401e84d6791354888549b45824ab0ffde659bafa67956303a09f/pillow-11.1.0-cp313-cp313t-macosx_10_13_x86_64.whl", hash = "sha256:70ca5ef3b3b1c4a0812b5c63c57c23b63e53bc38e758b37a951e5bc466449861", size = 3230060 },
    { url = "https://files.pythonhosted.org/packages/ce/b1/56723b74b07dd64c1010fee011951ea9c35a43d8020acd03111f14298225/pillow-11.1.0-cp313-cp313t-macosx_11_0_arm64.whl", hash = "sha256:8000376f139d4d38d6851eb149b321a52bb8893a88dae8ee7d95840431977081", size = 3106192 },
    { url = "https://files.pythonhosted.org/packages/e1/cd/7bf7180e08f80a4dcc6b4c3a0aa9e0b0ae57168562726a05dc8aa8fa66b0/pillow-11.1.0-cp313-cp313t-manylinux_2_17_x86_64.manylinux2014_x86_64.whl", hash = "sha256:9ee85f0696a17dd28fbcfceb59f9510aa71934b483d1f5601d1030c3c8304f3c", size = 4446805 },
    { url = "https://files.pythonhosted.org/packages/97/42/87c856ea30c8ed97e8efbe672b58c8304dee0573f8c7cab62ae9e31db6ae/pillow-11.1.0-cp313-cp313t-manylinux_2_28_x86_64.whl", hash = "sha256:dd0e081319328928531df7a0e63621caf67652c8464303fd102141b785ef9547", size = 4530623 },
    { url = "https://files.pythonhosted.org/packages/ff/41/026879e90c84a88e33fb00cc6bd915ac2743c67e87a18f80270dfe3c2041/pillow-11.1.0-cp313-cp313t-musllinux_1_2_x86_64.whl", hash = "sha256:e63e4e5081de46517099dc30abe418122f54531a6ae2ebc8680bcd7096860eab", size = 4465191 },
    { url = "https://files.pythonhosted.org/packages/e5/fb/a7960e838bc5df57a2ce23183bfd2290d97c33028b96bde332a9057834d3/pillow-11.1.0-cp313-cp313t-win32.whl", hash = "sha256:dda60aa465b861324e65a78c9f5cf0f4bc713e4309f83bc387be158b077963d9", size = 2295494 },
    { url = "https://files.pythonhosted.org/packages/d7/6c/6ec83ee2f6f0fda8d4cf89045c6be4b0373ebfc363ba8538f8c999f63fcd/pillow-11.1.0-cp313-cp313t-win_amd64.whl", hash = "sha256:ad5db5781c774ab9a9b2c4302bbf0c1014960a0a7be63278d13ae6fdf88126fe", size = 2631595 },
    { url = "https://files.pythonhosted.org/packages/cf/6c/41c21c6c8af92b9fea313aa47c75de49e2f9a467964ee33eb0135d47eb64/pillow-11.1.0-cp313-cp313t-win_arm64.whl", hash = "sha256:67cd427c68926108778a9005f2a04adbd5e67c442ed21d95389fe1d595458756", size = 2377651 },
]

[[package]]
name = "pillow"
version = "11.1.0"
source = { registry = "https://pypi.org/simple" }
sdist = { url = "https://files.pythonhosted.org/packages/f3/af/c097e544e7bd278333db77933e535098c259609c4eb3b85381109602fb5b/pillow-11.1.0.tar.gz", hash = "sha256:368da70808b36d73b4b390a8ffac11069f8a5c85f29eff1f1b01bcf3ef5b2a20", size = 46742715 }
wheels = [
    { url = "https://files.pythonhosted.org/packages/b3/31/9ca79cafdce364fd5c980cd3416c20ce1bebd235b470d262f9d24d810184/pillow-11.1.0-cp313-cp313-macosx_10_13_x86_64.whl", hash = "sha256:ae98e14432d458fc3de11a77ccb3ae65ddce70f730e7c76140653048c71bfcbc", size = 3226640 },
    { url = "https://files.pythonhosted.org/packages/ac/0f/ff07ad45a1f172a497aa393b13a9d81a32e1477ef0e869d030e3c1532521/pillow-11.1.0-cp313-cp313-macosx_11_0_arm64.whl", hash = "sha256:cc1331b6d5a6e144aeb5e626f4375f5b7ae9934ba620c0ac6b3e43d5e683a0f0", size = 3101437 },
    { url = "https://files.pythonhosted.org/packages/08/2f/9906fca87a68d29ec4530be1f893149e0cb64a86d1f9f70a7cfcdfe8ae44/pillow-11.1.0-cp313-cp313-manylinux_2_17_aarch64.manylinux2014_aarch64.whl", hash = "sha256:758e9d4ef15d3560214cddbc97b8ef3ef86ce04d62ddac17ad39ba87e89bd3b1", size = 4326605 },
    { url = "https://files.pythonhosted.org/packages/b0/0f/f3547ee15b145bc5c8b336401b2d4c9d9da67da9dcb572d7c0d4103d2c69/pillow-11.1.0-cp313-cp313-manylinux_2_17_x86_64.manylinux2014_x86_64.whl", hash = "sha256:b523466b1a31d0dcef7c5be1f20b942919b62fd6e9a9be199d035509cbefc0ec", size = 4411173 },
    { url = "https://files.pythonhosted.org/packages/b1/df/bf8176aa5db515c5de584c5e00df9bab0713548fd780c82a86cba2c2fedb/pillow-11.1.0-cp313-cp313-manylinux_2_28_aarch64.whl", hash = "sha256:9044b5e4f7083f209c4e35aa5dd54b1dd5b112b108648f5c902ad586d4f945c5", size = 4369145 },
    { url = "https://files.pythonhosted.org/packages/de/7c/7433122d1cfadc740f577cb55526fdc39129a648ac65ce64db2eb7209277/pillow-11.1.0-cp313-cp313-manylinux_2_28_x86_64.whl", hash = "sha256:3764d53e09cdedd91bee65c2527815d315c6b90d7b8b79759cc48d7bf5d4f114", size = 4496340 },
    { url = "https://files.pythonhosted.org/packages/25/46/dd94b93ca6bd555588835f2504bd90c00d5438fe131cf01cfa0c5131a19d/pillow-11.1.0-cp313-cp313-musllinux_1_2_aarch64.whl", hash = "sha256:31eba6bbdd27dde97b0174ddf0297d7a9c3a507a8a1480e1e60ef914fe23d352", size = 4296906 },
    { url = "https://files.pythonhosted.org/packages/a8/28/2f9d32014dfc7753e586db9add35b8a41b7a3b46540e965cb6d6bc607bd2/pillow-11.1.0-cp313-cp313-musllinux_1_2_x86_64.whl", hash = "sha256:b5d658fbd9f0d6eea113aea286b21d3cd4d3fd978157cbf2447a6035916506d3", size = 4431759 },
    { url = "https://files.pythonhosted.org/packages/33/48/19c2cbe7403870fbe8b7737d19eb013f46299cdfe4501573367f6396c775/pillow-11.1.0-cp313-cp313-win32.whl", hash = "sha256:f86d3a7a9af5d826744fabf4afd15b9dfef44fe69a98541f666f66fbb8d3fef9", size = 2291657 },
    { url = "https://files.pythonhosted.org/packages/3b/ad/285c556747d34c399f332ba7c1a595ba245796ef3e22eae190f5364bb62b/pillow-11.1.0-cp313-cp313-win_amd64.whl", hash = "sha256:593c5fd6be85da83656b93ffcccc2312d2d149d251e98588b14fbc288fd8909c", size = 2626304 },
    { url = "https://files.pythonhosted.org/packages/e5/7b/ef35a71163bf36db06e9c8729608f78dedf032fc8313d19bd4be5c2588f3/pillow-11.1.0-cp313-cp313-win_arm64.whl", hash = "sha256:11633d58b6ee5733bde153a8dafd25e505ea3d32e261accd388827ee987baf65", size = 2375117 },
    { url = "https://files.pythonhosted.org/packages/79/30/77f54228401e84d6791354888549b45824ab0ffde659bafa67956303a09f/pillow-11.1.0-cp313-cp313t-macosx_10_13_x86_64.whl", hash = "sha256:70ca5ef3b3b1c4a0812b5c63c57c23b63e53bc38e758b37a951e5bc466449861", size = 3230060 },
    { url = "https://files.pythonhosted.org/packages/ce/b1/56723b74b07dd64c1010fee011951ea9c35a43d8020acd03111f14298225/pillow-11.1.0-cp313-cp313t-macosx_11_0_arm64.whl", hash = "sha256:8000376f139d4d38d6851eb149b321a52bb8893a88dae8ee7d95840431977081", size = 3106192 },
    { url = "https://files.pythonhosted.org/packages/e1/cd/7bf7180e08f80a4dcc6b4c3a0aa9e0b0ae57168562726a05dc8aa8fa66b0/pillow-11.1.0-cp313-cp313t-manylinux_2_17_x86_64.manylinux2014_x86_64.whl", hash = "sha256:9ee85f0696a17dd28fbcfceb59f9510aa71934b483d1f5601d1030c3c8304f3c", size = 4446805 },
    { url = "https://files.pythonhosted.org/packages/97/42/87c856ea30c8ed97e8efbe672b58c8304dee0573f8c7cab62ae9e31db6ae/pillow-11.1.0-cp313-cp313t-manylinux_2_28_x86_64.whl", hash = "sha256:dd0e081319328928531df7a0e63621caf67652c8464303fd102141b785ef9547", size = 4530623 },
    { url = "https://files.pythonhosted.org/packages/ff/41/026879e90c84a88e33fb00cc6bd915ac2743c67e87a18f80270dfe3c2041/pillow-11.1.0-cp313-cp313t-musllinux_1_2_x86_64.whl", hash = "sha256:e63e4e5081de46517099dc30abe418122f54531a6ae2ebc8680bcd7096860eab", size = 4465191 },
    { url = "https://files.pythonhosted.org/packages/e5/fb/a7960e838bc5df57a2ce23183bfd2290d97c33028b96bde332a9057834d3/pillow-11.1.0-cp313-cp313t-win32.whl", hash = "sha256:dda60aa465b861324e65a78c9f5cf0f4bc713e4309f83bc387be158b077963d9", size = 2295494 },
    { url = "https://files.pythonhosted.org/packages/d7/6c/6ec83ee2f6f0fda8d4cf89045c6be4b0373ebfc363ba8538f8c999f63fcd/pillow-11.1.0-cp313-cp313t-win_amd64.whl", hash = "sha256:ad5db5781c774ab9a9b2c4302bbf0c1014960a0a7be63278d13ae6fdf88126fe", size = 2631595 },
    { url = "https://files.pythonhosted.org/packages/cf/6c/41c21c6c8af92b9fea313aa47c75de49e2f9a467964ee33eb0135d47eb64/pillow-11.1.0-cp313-cp313t-win_arm64.whl", hash = "sha256:67cd427c68926108778a9005f2a04adbd5e67c442ed21d95389fe1d595458756", size = 2377651 },
]

[[package]]
name = "platformdirs"
version = "4.3.6"
source = { registry = "https://pypi.org/simple" }
sdist = { url = "https://files.pythonhosted.org/packages/13/fc/128cc9cb8f03208bdbf93d3aa862e16d376844a14f9a0ce5cf4507372de4/platformdirs-4.3.6.tar.gz", hash = "sha256:357fb2acbc885b0419afd3ce3ed34564c13c9b95c89360cd9563f73aa5e2b907", size = 21302 }
wheels = [
    { url = "https://files.pythonhosted.org/packages/3c/a6/bc1012356d8ece4d66dd75c4b9fc6c1f6650ddd5991e421177d9f8f671be/platformdirs-4.3.6-py3-none-any.whl", hash = "sha256:73e575e1408ab8103900836b97580d5307456908a03e92031bab39e4554cc3fb", size = 18439 },
]

[[package]]
name = "pluggy"
version = "1.5.0"
source = { registry = "https://pypi.org/simple" }
sdist = { url = "https://files.pythonhosted.org/packages/96/2d/02d4312c973c6050a18b314a5ad0b3210edb65a906f868e31c111dede4a6/pluggy-1.5.0.tar.gz", hash = "sha256:2cffa88e94fdc978c4c574f15f9e59b7f4201d439195c3715ca9e2486f1d0cf1", size = 67955 }
wheels = [
    { url = "https://files.pythonhosted.org/packages/88/5f/e351af9a41f866ac3f1fac4ca0613908d9a41741cfcf2228f4ad853b697d/pluggy-1.5.0-py3-none-any.whl", hash = "sha256:44e1ad92c8ca002de6377e165f3e0f1be63266ab4d554740532335b9d75ea669", size = 20556 },
]

[[package]]
name = "pre-commit"
version = "4.1.0"
source = { registry = "https://pypi.org/simple" }
dependencies = [
    { name = "cfgv" },
    { name = "identify" },
    { name = "nodeenv" },
    { name = "pyyaml" },
    { name = "virtualenv" },
]
sdist = { url = "https://files.pythonhosted.org/packages/2a/13/b62d075317d8686071eb843f0bb1f195eb332f48869d3c31a4c6f1e063ac/pre_commit-4.1.0.tar.gz", hash = "sha256:ae3f018575a588e30dfddfab9a05448bfbd6b73d78709617b5a2b853549716d4", size = 193330 }
wheels = [
    { url = "https://files.pythonhosted.org/packages/43/b3/df14c580d82b9627d173ceea305ba898dca135feb360b6d84019d0803d3b/pre_commit-4.1.0-py2.py3-none-any.whl", hash = "sha256:d29e7cb346295bcc1cc75fc3e92e343495e3ea0196c9ec6ba53f49f10ab6ae7b", size = 220560 },
]

[[package]]
name = "psutil"
version = "6.1.1"
source = { registry = "https://pypi.org/simple" }
sdist = { url = "https://files.pythonhosted.org/packages/1f/5a/07871137bb752428aa4b659f910b399ba6f291156bdea939be3e96cae7cb/psutil-6.1.1.tar.gz", hash = "sha256:cf8496728c18f2d0b45198f06895be52f36611711746b7f30c464b422b50e2f5", size = 508502 }
wheels = [
    { url = "https://files.pythonhosted.org/packages/61/99/ca79d302be46f7bdd8321089762dd4476ee725fce16fc2b2e1dbba8cac17/psutil-6.1.1-cp36-abi3-macosx_10_9_x86_64.whl", hash = "sha256:fc0ed7fe2231a444fc219b9c42d0376e0a9a1a72f16c5cfa0f68d19f1a0663e8", size = 247511 },
    { url = "https://files.pythonhosted.org/packages/0b/6b/73dbde0dd38f3782905d4587049b9be64d76671042fdcaf60e2430c6796d/psutil-6.1.1-cp36-abi3-macosx_11_0_arm64.whl", hash = "sha256:0bdd4eab935276290ad3cb718e9809412895ca6b5b334f5a9111ee6d9aff9377", size = 248985 },
    { url = "https://files.pythonhosted.org/packages/17/38/c319d31a1d3f88c5b79c68b3116c129e5133f1822157dd6da34043e32ed6/psutil-6.1.1-cp36-abi3-manylinux_2_12_i686.manylinux2010_i686.manylinux_2_17_i686.manylinux2014_i686.whl", hash = "sha256:b6e06c20c05fe95a3d7302d74e7097756d4ba1247975ad6905441ae1b5b66003", size = 284488 },
    { url = "https://files.pythonhosted.org/packages/9c/39/0f88a830a1c8a3aba27fededc642da37613c57cbff143412e3536f89784f/psutil-6.1.1-cp36-abi3-manylinux_2_12_x86_64.manylinux2010_x86_64.manylinux_2_17_x86_64.manylinux2014_x86_64.whl", hash = "sha256:97f7cb9921fbec4904f522d972f0c0e1f4fabbdd4e0287813b21215074a0f160", size = 287477 },
    { url = "https://files.pythonhosted.org/packages/47/da/99f4345d4ddf2845cb5b5bd0d93d554e84542d116934fde07a0c50bd4e9f/psutil-6.1.1-cp36-abi3-manylinux_2_17_aarch64.manylinux2014_aarch64.whl", hash = "sha256:33431e84fee02bc84ea36d9e2c4a6d395d479c9dd9bba2376c1f6ee8f3a4e0b3", size = 289017 },
    { url = "https://files.pythonhosted.org/packages/38/53/bd755c2896f4461fd4f36fa6a6dcb66a88a9e4b9fd4e5b66a77cf9d4a584/psutil-6.1.1-cp37-abi3-win32.whl", hash = "sha256:eaa912e0b11848c4d9279a93d7e2783df352b082f40111e078388701fd479e53", size = 250602 },
    { url = "https://files.pythonhosted.org/packages/7b/d7/7831438e6c3ebbfa6e01a927127a6cb42ad3ab844247f3c5b96bea25d73d/psutil-6.1.1-cp37-abi3-win_amd64.whl", hash = "sha256:f35cfccb065fff93529d2afb4a2e89e363fe63ca1e4a5da22b603a85833c2649", size = 254444 },
]

[[package]]
name = "pycparser"
version = "2.22"
source = { registry = "https://pypi.org/simple" }
sdist = { url = "https://files.pythonhosted.org/packages/1d/b2/31537cf4b1ca988837256c910a668b553fceb8f069bedc4b1c826024b52c/pycparser-2.22.tar.gz", hash = "sha256:491c8be9c040f5390f5bf44a5b07752bd07f56edf992381b05c701439eec10f6", size = 172736 }
wheels = [
    { url = "https://files.pythonhosted.org/packages/13/a3/a812df4e2dd5696d1f351d58b8fe16a405b234ad2886a0dab9183fb78109/pycparser-2.22-py3-none-any.whl", hash = "sha256:c3702b6d3dd8c7abc1afa565d7e63d53a1d0bd86cdc24edd75470f4de499cfcc", size = 117552 },
]

[[package]]
name = "pyftdi"
version = "0.56.0"
source = { registry = "https://pypi.org/simple" }
dependencies = [
    { name = "pyserial" },
    { name = "pyusb" },
]
wheels = [
    { url = "https://files.pythonhosted.org/packages/5a/96/a8de7b7e5556d4b00d1ca1969fc34c89a1b6d177876c7a31d42631b090fc/pyftdi-0.56.0-py3-none-any.whl", hash = "sha256:3ef0baadbf9031dde9d623ae66fac2d16ded36ce1b66c17765ca1944cb38b8b0", size = 145718 },
]

[[package]]
name = "pygments"
version = "2.19.1"
source = { registry = "https://pypi.org/simple" }
sdist = { url = "https://files.pythonhosted.org/packages/7c/2d/c3338d48ea6cc0feb8446d8e6937e1408088a72a39937982cc6111d17f84/pygments-2.19.1.tar.gz", hash = "sha256:61c16d2a8576dc0649d9f39e089b5f02bcd27fba10d8fb4dcc28173f7a45151f", size = 4968581 }
wheels = [
    { url = "https://files.pythonhosted.org/packages/8a/0b/9fcc47d19c48b59121088dd6da2488a49d5f72dacf8262e2790a1d2c7d15/pygments-2.19.1-py3-none-any.whl", hash = "sha256:9ea1544ad55cecf4b8242fab6dd35a93bbce657034b0611ee383099054ab6d8c", size = 1225293 },
]

[[package]]
name = "pyserial"
version = "3.5"
source = { registry = "https://pypi.org/simple" }
sdist = { url = "https://files.pythonhosted.org/packages/1e/7d/ae3f0a63f41e4d2f6cb66a5b57197850f919f59e558159a4dd3a818f5082/pyserial-3.5.tar.gz", hash = "sha256:3c77e014170dfffbd816e6ffc205e9842efb10be9f58ec16d3e8675b4925cddb", size = 159125 }
wheels = [
    { url = "https://files.pythonhosted.org/packages/07/bc/587a445451b253b285629263eb51c2d8e9bcea4fc97826266d186f96f558/pyserial-3.5-py2.py3-none-any.whl", hash = "sha256:c4451db6ba391ca6ca299fb3ec7bae67a5c55dde170964c7a14ceefec02f2cf0", size = 90585 },
]

[[package]]
name = "pytest"
version = "8.3.4"
source = { registry = "https://pypi.org/simple" }
dependencies = [
    { name = "colorama", marker = "sys_platform == 'win32'" },
    { name = "iniconfig" },
    { name = "packaging" },
    { name = "pluggy" },
]
sdist = { url = "https://files.pythonhosted.org/packages/05/35/30e0d83068951d90a01852cb1cef56e5d8a09d20c7f511634cc2f7e0372a/pytest-8.3.4.tar.gz", hash = "sha256:965370d062bce11e73868e0335abac31b4d3de0e82f4007408d242b4f8610761", size = 1445919 }
wheels = [
    { url = "https://files.pythonhosted.org/packages/11/92/76a1c94d3afee238333bc0a42b82935dd8f9cf8ce9e336ff87ee14d9e1cf/pytest-8.3.4-py3-none-any.whl", hash = "sha256:50e16d954148559c9a74109af1eaf0c945ba2d8f30f0a3d3335edde19788b6f6", size = 343083 },
]

[[package]]
name = "python-dateutil"
version = "2.9.0.post0"
source = { registry = "https://pypi.org/simple" }
dependencies = [
    { name = "six" },
]
sdist = { url = "https://files.pythonhosted.org/packages/66/c0/0c8b6ad9f17a802ee498c46e004a0eb49bc148f2fd230864601a86dcf6db/python-dateutil-2.9.0.post0.tar.gz", hash = "sha256:37dd54208da7e1cd875388217d5e00ebd4179249f90fb72437e91a35459a0ad3", size = 342432 }
wheels = [
    { url = "https://files.pythonhosted.org/packages/ec/57/56b9bcc3c9c6a792fcbaf139543cee77261f3651ca9da0c93f5c1221264b/python_dateutil-2.9.0.post0-py2.py3-none-any.whl", hash = "sha256:a8b2bc7bffae282281c8140a97d3aa9c14da0b136dfe83f850eea9a5f7470427", size = 229892 },
]

[[package]]
name = "python-prctl"
version = "1.8.1"
source = { registry = "https://pypi.org/simple" }
sdist = { url = "https://files.pythonhosted.org/packages/c0/99/be5393cfe9c16376b4f515d90a68b11f1840143ac1890e9008bc176cf6a6/python-prctl-1.8.1.tar.gz", hash = "sha256:b4ca9a25a7d4f1ace4fffd1f3a2e64ef5208fe05f929f3edd5e27081ca7e67ce", size = 28033 }

[[package]]
name = "pytz"
version = "2024.2"
source = { registry = "https://pypi.org/simple" }
sdist = { url = "https://files.pythonhosted.org/packages/3a/31/3c70bf7603cc2dca0f19bdc53b4537a797747a58875b552c8c413d963a3f/pytz-2024.2.tar.gz", hash = "sha256:2aa355083c50a0f93fa581709deac0c9ad65cca8a9e9beac660adcbd493c798a", size = 319692 }
wheels = [
    { url = "https://files.pythonhosted.org/packages/11/c3/005fcca25ce078d2cc29fd559379817424e94885510568bc1bc53d7d5846/pytz-2024.2-py2.py3-none-any.whl", hash = "sha256:31c7c1817eb7fae7ca4b8c7ee50c72f93aa2dd863de768e1ef4245d426aa0725", size = 508002 },
]

[[package]]
name = "pyusb"
version = "1.3.1"
source = { registry = "https://pypi.org/simple" }
sdist = { url = "https://files.pythonhosted.org/packages/00/6b/ce3727395e52b7b76dfcf0c665e37d223b680b9becc60710d4bc08b7b7cb/pyusb-1.3.1.tar.gz", hash = "sha256:3af070b607467c1c164f49d5b0caabe8ac78dbed9298d703a8dbf9df4052d17e", size = 77281 }
wheels = [
    { url = "https://files.pythonhosted.org/packages/28/b8/27e6312e86408a44fe16bd28ee12dd98608b39f7e7e57884a24e8f29b573/pyusb-1.3.1-py3-none-any.whl", hash = "sha256:bf9b754557af4717fe80c2b07cc2b923a9151f5c08d17bdb5345dac09d6a0430", size = 58465 },
]

[[package]]
name = "pyyaml"
version = "6.0.2"
source = { registry = "https://pypi.org/simple" }
sdist = { url = "https://files.pythonhosted.org/packages/54/ed/79a089b6be93607fa5cdaedf301d7dfb23af5f25c398d5ead2525b063e17/pyyaml-6.0.2.tar.gz", hash = "sha256:d584d9ec91ad65861cc08d42e834324ef890a082e591037abe114850ff7bbc3e", size = 130631 }
wheels = [
    { url = "https://files.pythonhosted.org/packages/ef/e3/3af305b830494fa85d95f6d95ef7fa73f2ee1cc8ef5b495c7c3269fb835f/PyYAML-6.0.2-cp313-cp313-macosx_10_13_x86_64.whl", hash = "sha256:efdca5630322a10774e8e98e1af481aad470dd62c3170801852d752aa7a783ba", size = 181309 },
    { url = "https://files.pythonhosted.org/packages/45/9f/3b1c20a0b7a3200524eb0076cc027a970d320bd3a6592873c85c92a08731/PyYAML-6.0.2-cp313-cp313-macosx_11_0_arm64.whl", hash = "sha256:50187695423ffe49e2deacb8cd10510bc361faac997de9efef88badc3bb9e2d1", size = 171679 },
    { url = "https://files.pythonhosted.org/packages/7c/9a/337322f27005c33bcb656c655fa78325b730324c78620e8328ae28b64d0c/PyYAML-6.0.2-cp313-cp313-manylinux_2_17_aarch64.manylinux2014_aarch64.whl", hash = "sha256:0ffe8360bab4910ef1b9e87fb812d8bc0a308b0d0eef8c8f44e0254ab3b07133", size = 733428 },
    { url = "https://files.pythonhosted.org/packages/a3/69/864fbe19e6c18ea3cc196cbe5d392175b4cf3d5d0ac1403ec3f2d237ebb5/PyYAML-6.0.2-cp313-cp313-manylinux_2_17_s390x.manylinux2014_s390x.whl", hash = "sha256:17e311b6c678207928d649faa7cb0d7b4c26a0ba73d41e99c4fff6b6c3276484", size = 763361 },
    { url = "https://files.pythonhosted.org/packages/04/24/b7721e4845c2f162d26f50521b825fb061bc0a5afcf9a386840f23ea19fa/PyYAML-6.0.2-cp313-cp313-manylinux_2_17_x86_64.manylinux2014_x86_64.whl", hash = "sha256:70b189594dbe54f75ab3a1acec5f1e3faa7e8cf2f1e08d9b561cb41b845f69d5", size = 759523 },
    { url = "https://files.pythonhosted.org/packages/2b/b2/e3234f59ba06559c6ff63c4e10baea10e5e7df868092bf9ab40e5b9c56b6/PyYAML-6.0.2-cp313-cp313-musllinux_1_1_aarch64.whl", hash = "sha256:41e4e3953a79407c794916fa277a82531dd93aad34e29c2a514c2c0c5fe971cc", size = 726660 },
    { url = "https://files.pythonhosted.org/packages/fe/0f/25911a9f080464c59fab9027482f822b86bf0608957a5fcc6eaac85aa515/PyYAML-6.0.2-cp313-cp313-musllinux_1_1_x86_64.whl", hash = "sha256:68ccc6023a3400877818152ad9a1033e3db8625d899c72eacb5a668902e4d652", size = 751597 },
    { url = "https://files.pythonhosted.org/packages/14/0d/e2c3b43bbce3cf6bd97c840b46088a3031085179e596d4929729d8d68270/PyYAML-6.0.2-cp313-cp313-win32.whl", hash = "sha256:bc2fa7c6b47d6bc618dd7fb02ef6fdedb1090ec036abab80d4681424b84c1183", size = 140527 },
    { url = "https://files.pythonhosted.org/packages/fa/de/02b54f42487e3d3c6efb3f89428677074ca7bf43aae402517bc7cca949f3/PyYAML-6.0.2-cp313-cp313-win_amd64.whl", hash = "sha256:8388ee1976c416731879ac16da0aff3f63b286ffdd57cdeb95f3f2e085687563", size = 156446 },
]

[[package]]
name = "referencing"
version = "0.36.2"
source = { registry = "https://pypi.org/simple" }
dependencies = [
    { name = "attrs" },
    { name = "rpds-py" },
]
sdist = { url = "https://files.pythonhosted.org/packages/2f/db/98b5c277be99dd18bfd91dd04e1b759cad18d1a338188c936e92f921c7e2/referencing-0.36.2.tar.gz", hash = "sha256:df2e89862cd09deabbdba16944cc3f10feb6b3e6f18e902f7cc25609a34775aa", size = 74744 }
wheels = [
    { url = "https://files.pythonhosted.org/packages/c1/b1/3baf80dc6d2b7bc27a95a67752d0208e410351e3feb4eb78de5f77454d8d/referencing-0.36.2-py3-none-any.whl", hash = "sha256:e8699adbbf8b5c7de96d8ffa0eb5c158b3beafce084968e2ea8bb08c6794dcd0", size = 26775 },
]

[[package]]
name = "rich"
version = "13.9.4"
source = { registry = "https://pypi.org/simple" }
dependencies = [
    { name = "markdown-it-py" },
    { name = "pygments" },
]
sdist = { url = "https://files.pythonhosted.org/packages/ab/3a/0316b28d0761c6734d6bc14e770d85506c986c85ffb239e688eeaab2c2bc/rich-13.9.4.tar.gz", hash = "sha256:439594978a49a09530cff7ebc4b5c7103ef57baf48d5ea3184f21d9a2befa098", size = 223149 }
wheels = [
    { url = "https://files.pythonhosted.org/packages/19/71/39c7c0d87f8d4e6c020a393182060eaefeeae6c01dab6a84ec346f2567df/rich-13.9.4-py3-none-any.whl", hash = "sha256:6049d5e6ec054bf2779ab3358186963bac2ea89175919d699e378b99738c2a90", size = 242424 },
]

[[package]]
name = "rpds-py"
version = "0.22.3"
source = { registry = "https://pypi.org/simple" }
sdist = { url = "https://files.pythonhosted.org/packages/01/80/cce854d0921ff2f0a9fa831ba3ad3c65cee3a46711addf39a2af52df2cfd/rpds_py-0.22.3.tar.gz", hash = "sha256:e32fee8ab45d3c2db6da19a5323bc3362237c8b653c70194414b892fd06a080d", size = 26771 }
wheels = [
    { url = "https://files.pythonhosted.org/packages/d0/bf/36d5cc1f2c609ae6e8bf0fc35949355ca9d8790eceb66e6385680c951e60/rpds_py-0.22.3-cp313-cp313-macosx_10_12_x86_64.whl", hash = "sha256:ea7433ce7e4bfc3a85654aeb6747babe3f66eaf9a1d0c1e7a4435bbdf27fea84", size = 351657 },
    { url = "https://files.pythonhosted.org/packages/24/2a/f1e0fa124e300c26ea9382e59b2d582cba71cedd340f32d1447f4f29fa4e/rpds_py-0.22.3-cp313-cp313-macosx_11_0_arm64.whl", hash = "sha256:6dd9412824c4ce1aca56c47b0991e65bebb7ac3f4edccfd3f156150c96a7bf25", size = 341829 },
    { url = "https://files.pythonhosted.org/packages/cf/c2/0da1231dd16953845bed60d1a586fcd6b15ceaeb965f4d35cdc71f70f606/rpds_py-0.22.3-cp313-cp313-manylinux_2_17_aarch64.manylinux2014_aarch64.whl", hash = "sha256:20070c65396f7373f5df4005862fa162db5d25d56150bddd0b3e8214e8ef45b4", size = 384220 },
    { url = "https://files.pythonhosted.org/packages/c7/73/a4407f4e3a00a9d4b68c532bf2d873d6b562854a8eaff8faa6133b3588ec/rpds_py-0.22.3-cp313-cp313-manylinux_2_17_armv7l.manylinux2014_armv7l.whl", hash = "sha256:0b09865a9abc0ddff4e50b5ef65467cd94176bf1e0004184eb915cbc10fc05c5", size = 391009 },
    { url = "https://files.pythonhosted.org/packages/a9/c3/04b7353477ab360fe2563f5f0b176d2105982f97cd9ae80a9c5a18f1ae0f/rpds_py-0.22.3-cp313-cp313-manylinux_2_17_ppc64le.manylinux2014_ppc64le.whl", hash = "sha256:3453e8d41fe5f17d1f8e9c383a7473cd46a63661628ec58e07777c2fff7196dc", size = 426989 },
    { url = "https://files.pythonhosted.org/packages/8d/e6/e4b85b722bcf11398e17d59c0f6049d19cd606d35363221951e6d625fcb0/rpds_py-0.22.3-cp313-cp313-manylinux_2_17_s390x.manylinux2014_s390x.whl", hash = "sha256:f5d36399a1b96e1a5fdc91e0522544580dbebeb1f77f27b2b0ab25559e103b8b", size = 441544 },
    { url = "https://files.pythonhosted.org/packages/27/fc/403e65e56f65fff25f2973216974976d3f0a5c3f30e53758589b6dc9b79b/rpds_py-0.22.3-cp313-cp313-manylinux_2_17_x86_64.manylinux2014_x86_64.whl", hash = "sha256:009de23c9c9ee54bf11303a966edf4d9087cd43a6003672e6aa7def643d06518", size = 385179 },
    { url = "https://files.pythonhosted.org/packages/57/9b/2be9ff9700d664d51fd96b33d6595791c496d2778cb0b2a634f048437a55/rpds_py-0.22.3-cp313-cp313-manylinux_2_5_i686.manylinux1_i686.whl", hash = "sha256:1aef18820ef3e4587ebe8b3bc9ba6e55892a6d7b93bac6d29d9f631a3b4befbd", size = 415103 },
    { url = "https://files.pythonhosted.org/packages/bb/a5/03c2ad8ca10994fcf22dd2150dd1d653bc974fa82d9a590494c84c10c641/rpds_py-0.22.3-cp313-cp313-musllinux_1_2_aarch64.whl", hash = "sha256:f60bd8423be1d9d833f230fdbccf8f57af322d96bcad6599e5a771b151398eb2", size = 560916 },
    { url = "https://files.pythonhosted.org/packages/ba/2e/be4fdfc8b5b576e588782b56978c5b702c5a2307024120d8aeec1ab818f0/rpds_py-0.22.3-cp313-cp313-musllinux_1_2_i686.whl", hash = "sha256:62d9cfcf4948683a18a9aff0ab7e1474d407b7bab2ca03116109f8464698ab16", size = 587062 },
    { url = "https://files.pythonhosted.org/packages/67/e0/2034c221937709bf9c542603d25ad43a68b4b0a9a0c0b06a742f2756eb66/rpds_py-0.22.3-cp313-cp313-musllinux_1_2_x86_64.whl", hash = "sha256:9253fc214112405f0afa7db88739294295f0e08466987f1d70e29930262b4c8f", size = 555734 },
    { url = "https://files.pythonhosted.org/packages/ea/ce/240bae07b5401a22482b58e18cfbabaa392409b2797da60223cca10d7367/rpds_py-0.22.3-cp313-cp313-win32.whl", hash = "sha256:fb0ba113b4983beac1a2eb16faffd76cb41e176bf58c4afe3e14b9c681f702de", size = 220663 },
    { url = "https://files.pythonhosted.org/packages/cb/f0/d330d08f51126330467edae2fa4efa5cec8923c87551a79299380fdea30d/rpds_py-0.22.3-cp313-cp313-win_amd64.whl", hash = "sha256:c58e2339def52ef6b71b8f36d13c3688ea23fa093353f3a4fee2556e62086ec9", size = 235503 },
    { url = "https://files.pythonhosted.org/packages/f7/c4/dbe1cc03df013bf2feb5ad00615038050e7859f381e96fb5b7b4572cd814/rpds_py-0.22.3-cp313-cp313t-macosx_10_12_x86_64.whl", hash = "sha256:f82a116a1d03628a8ace4859556fb39fd1424c933341a08ea3ed6de1edb0283b", size = 347698 },
    { url = "https://files.pythonhosted.org/packages/a4/3a/684f66dd6b0f37499cad24cd1c0e523541fd768576fa5ce2d0a8799c3cba/rpds_py-0.22.3-cp313-cp313t-macosx_11_0_arm64.whl", hash = "sha256:3dfcbc95bd7992b16f3f7ba05af8a64ca694331bd24f9157b49dadeeb287493b", size = 337330 },
    { url = "https://files.pythonhosted.org/packages/82/eb/e022c08c2ce2e8f7683baa313476492c0e2c1ca97227fe8a75d9f0181e95/rpds_py-0.22.3-cp313-cp313t-manylinux_2_17_aarch64.manylinux2014_aarch64.whl", hash = "sha256:59259dc58e57b10e7e18ce02c311804c10c5a793e6568f8af4dead03264584d1", size = 380022 },
    { url = "https://files.pythonhosted.org/packages/e4/21/5a80e653e4c86aeb28eb4fea4add1f72e1787a3299687a9187105c3ee966/rpds_py-0.22.3-cp313-cp313t-manylinux_2_17_armv7l.manylinux2014_armv7l.whl", hash = "sha256:5725dd9cc02068996d4438d397e255dcb1df776b7ceea3b9cb972bdb11260a83", size = 390754 },
    { url = "https://files.pythonhosted.org/packages/37/a4/d320a04ae90f72d080b3d74597074e62be0a8ecad7d7321312dfe2dc5a6a/rpds_py-0.22.3-cp313-cp313t-manylinux_2_17_ppc64le.manylinux2014_ppc64le.whl", hash = "sha256:99b37292234e61325e7a5bb9689e55e48c3f5f603af88b1642666277a81f1fbd", size = 423840 },
    { url = "https://files.pythonhosted.org/packages/87/70/674dc47d93db30a6624279284e5631be4c3a12a0340e8e4f349153546728/rpds_py-0.22.3-cp313-cp313t-manylinux_2_17_s390x.manylinux2014_s390x.whl", hash = "sha256:27b1d3b3915a99208fee9ab092b8184c420f2905b7d7feb4aeb5e4a9c509b8a1", size = 438970 },
    { url = "https://files.pythonhosted.org/packages/3f/64/9500f4d66601d55cadd21e90784cfd5d5f4560e129d72e4339823129171c/rpds_py-0.22.3-cp313-cp313t-manylinux_2_17_x86_64.manylinux2014_x86_64.whl", hash = "sha256:f612463ac081803f243ff13cccc648578e2279295048f2a8d5eb430af2bae6e3", size = 383146 },
    { url = "https://files.pythonhosted.org/packages/4d/45/630327addb1d17173adcf4af01336fd0ee030c04798027dfcb50106001e0/rpds_py-0.22.3-cp313-cp313t-manylinux_2_5_i686.manylinux1_i686.whl", hash = "sha256:f73d3fef726b3243a811121de45193c0ca75f6407fe66f3f4e183c983573e130", size = 408294 },
    { url = "https://files.pythonhosted.org/packages/5f/ef/8efb3373cee54ea9d9980b772e5690a0c9e9214045a4e7fa35046e399fee/rpds_py-0.22.3-cp313-cp313t-musllinux_1_2_aarch64.whl", hash = "sha256:3f21f0495edea7fdbaaa87e633a8689cd285f8f4af5c869f27bc8074638ad69c", size = 556345 },
    { url = "https://files.pythonhosted.org/packages/54/01/151d3b9ef4925fc8f15bfb131086c12ec3c3d6dd4a4f7589c335bf8e85ba/rpds_py-0.22.3-cp313-cp313t-musllinux_1_2_i686.whl", hash = "sha256:1e9663daaf7a63ceccbbb8e3808fe90415b0757e2abddbfc2e06c857bf8c5e2b", size = 582292 },
    { url = "https://files.pythonhosted.org/packages/30/89/35fc7a6cdf3477d441c7aca5e9bbf5a14e0f25152aed7f63f4e0b141045d/rpds_py-0.22.3-cp313-cp313t-musllinux_1_2_x86_64.whl", hash = "sha256:a76e42402542b1fae59798fab64432b2d015ab9d0c8c47ba7addddbaf7952333", size = 553855 },
    { url = "https://files.pythonhosted.org/packages/8f/e0/830c02b2457c4bd20a8c5bb394d31d81f57fbefce2dbdd2e31feff4f7003/rpds_py-0.22.3-cp313-cp313t-win32.whl", hash = "sha256:69803198097467ee7282750acb507fba35ca22cc3b85f16cf45fb01cb9097730", size = 219100 },
    { url = "https://files.pythonhosted.org/packages/f8/30/7ac943f69855c2db77407ae363484b915d861702dbba1aa82d68d57f42be/rpds_py-0.22.3-cp313-cp313t-win_amd64.whl", hash = "sha256:f5cf2a0c2bdadf3791b5c205d55a37a54025c6e18a71c71f82bb536cf9a454bf", size = 233794 },
]

[[package]]
name = "rpi-gpio"
version = "0.7.1"
source = { registry = "https://pypi.org/simple" }
sdist = { url = "https://files.pythonhosted.org/packages/c4/0f/10b524a12b3445af1c607c27b2f5ed122ef55756e29942900e5c950735f2/RPi.GPIO-0.7.1.tar.gz", hash = "sha256:cd61c4b03c37b62bba4a5acfea9862749c33c618e0295e7e90aa4713fb373b70", size = 29090 }

[[package]]
name = "rpi-kms"
version = "0.1a1"
source = { registry = "https://pypi.org/simple" }
sdist = { url = "https://files.pythonhosted.org/packages/e1/31/a306b6d82322b9d98053f2f1ee85ee4a8f8625f1c965d28367ec89af6c64/rpi_kms-0.1a1.tar.gz", hash = "sha256:f9328b8d3802ce7ac63bd285b015f47160fa1b64b1643b9f793533e4438d07f8", size = 3402 }

[[package]]
name = "rpi-libcamera"
version = "0.1a8"
source = { registry = "https://pypi.org/simple" }
sdist = { url = "https://files.pythonhosted.org/packages/2b/32/53ff98440be51eb93eeb2f9ca5f478502b6a42dbb561fb2b744f9fa0af2a/rpi_libcamera-0.1a8.tar.gz", hash = "sha256:117ed10c71eaae212e944d06a1be1b3596a93aeac3b7608c6be47b2a6159ef15", size = 5098 }

[[package]]
name = "ruff"
version = "0.9.6"
source = { registry = "https://pypi.org/simple" }
sdist = { url = "https://files.pythonhosted.org/packages/2a/e1/e265aba384343dd8ddd3083f5e33536cd17e1566c41453a5517b5dd443be/ruff-0.9.6.tar.gz", hash = "sha256:81761592f72b620ec8fa1068a6fd00e98a5ebee342a3642efd84454f3031dca9", size = 3639454 }
wheels = [
    { url = "https://files.pythonhosted.org/packages/76/e3/3d2c022e687e18cf5d93d6bfa2722d46afc64eaa438c7fbbdd603b3597be/ruff-0.9.6-py3-none-linux_armv6l.whl", hash = "sha256:2f218f356dd2d995839f1941322ff021c72a492c470f0b26a34f844c29cdf5ba", size = 11714128 },
    { url = "https://files.pythonhosted.org/packages/e1/22/aff073b70f95c052e5c58153cba735748c9e70107a77d03420d7850710a0/ruff-0.9.6-py3-none-macosx_10_12_x86_64.whl", hash = "sha256:b908ff4df65dad7b251c9968a2e4560836d8f5487c2f0cc238321ed951ea0504", size = 11682539 },
    { url = "https://files.pythonhosted.org/packages/75/a7/f5b7390afd98a7918582a3d256cd3e78ba0a26165a467c1820084587cbf9/ruff-0.9.6-py3-none-macosx_11_0_arm64.whl", hash = "sha256:b109c0ad2ececf42e75fa99dc4043ff72a357436bb171900714a9ea581ddef83", size = 11132512 },
    { url = "https://files.pythonhosted.org/packages/a6/e3/45de13ef65047fea2e33f7e573d848206e15c715e5cd56095589a7733d04/ruff-0.9.6-py3-none-manylinux_2_17_aarch64.manylinux2014_aarch64.whl", hash = "sha256:1de4367cca3dac99bcbd15c161404e849bb0bfd543664db39232648dc00112dc", size = 11929275 },
    { url = "https://files.pythonhosted.org/packages/7d/f2/23d04cd6c43b2e641ab961ade8d0b5edb212ecebd112506188c91f2a6e6c/ruff-0.9.6-py3-none-manylinux_2_17_armv7l.manylinux2014_armv7l.whl", hash = "sha256:ac3ee4d7c2c92ddfdaedf0bf31b2b176fa7aa8950efc454628d477394d35638b", size = 11466502 },
    { url = "https://files.pythonhosted.org/packages/b5/6f/3a8cf166f2d7f1627dd2201e6cbc4cb81f8b7d58099348f0c1ff7b733792/ruff-0.9.6-py3-none-manylinux_2_17_i686.manylinux2014_i686.whl", hash = "sha256:5dc1edd1775270e6aa2386119aea692039781429f0be1e0949ea5884e011aa8e", size = 12676364 },
    { url = "https://files.pythonhosted.org/packages/f5/c4/db52e2189983c70114ff2b7e3997e48c8318af44fe83e1ce9517570a50c6/ruff-0.9.6-py3-none-manylinux_2_17_ppc64.manylinux2014_ppc64.whl", hash = "sha256:4a091729086dffa4bd070aa5dab7e39cc6b9d62eb2bef8f3d91172d30d599666", size = 13335518 },
    { url = "https://files.pythonhosted.org/packages/66/44/545f8a4d136830f08f4d24324e7db957c5374bf3a3f7a6c0bc7be4623a37/ruff-0.9.6-py3-none-manylinux_2_17_ppc64le.manylinux2014_ppc64le.whl", hash = "sha256:d1bbc6808bf7b15796cef0815e1dfb796fbd383e7dbd4334709642649625e7c5", size = 12823287 },
    { url = "https://files.pythonhosted.org/packages/c5/26/8208ef9ee7431032c143649a9967c3ae1aae4257d95e6f8519f07309aa66/ruff-0.9.6-py3-none-manylinux_2_17_s390x.manylinux2014_s390x.whl", hash = "sha256:589d1d9f25b5754ff230dce914a174a7c951a85a4e9270613a2b74231fdac2f5", size = 14592374 },
    { url = "https://files.pythonhosted.org/packages/31/70/e917781e55ff39c5b5208bda384fd397ffd76605e68544d71a7e40944945/ruff-0.9.6-py3-none-manylinux_2_17_x86_64.manylinux2014_x86_64.whl", hash = "sha256:dc61dd5131742e21103fbbdcad683a8813be0e3c204472d520d9a5021ca8b217", size = 12500173 },
    { url = "https://files.pythonhosted.org/packages/84/f5/e4ddee07660f5a9622a9c2b639afd8f3104988dc4f6ba0b73ffacffa9a8c/ruff-0.9.6-py3-none-musllinux_1_2_aarch64.whl", hash = "sha256:5e2d9126161d0357e5c8f30b0bd6168d2c3872372f14481136d13de9937f79b6", size = 11906555 },
    { url = "https://files.pythonhosted.org/packages/f1/2b/6ff2fe383667075eef8656b9892e73dd9b119b5e3add51298628b87f6429/ruff-0.9.6-py3-none-musllinux_1_2_armv7l.whl", hash = "sha256:68660eab1a8e65babb5229a1f97b46e3120923757a68b5413d8561f8a85d4897", size = 11538958 },
    { url = "https://files.pythonhosted.org/packages/3c/db/98e59e90de45d1eb46649151c10a062d5707b5b7f76f64eb1e29edf6ebb1/ruff-0.9.6-py3-none-musllinux_1_2_i686.whl", hash = "sha256:c4cae6c4cc7b9b4017c71114115db0445b00a16de3bcde0946273e8392856f08", size = 12117247 },
    { url = "https://files.pythonhosted.org/packages/ec/bc/54e38f6d219013a9204a5a2015c09e7a8c36cedcd50a4b01ac69a550b9d9/ruff-0.9.6-py3-none-musllinux_1_2_x86_64.whl", hash = "sha256:19f505b643228b417c1111a2a536424ddde0db4ef9023b9e04a46ed8a1cb4656", size = 12554647 },
    { url = "https://files.pythonhosted.org/packages/a5/7d/7b461ab0e2404293c0627125bb70ac642c2e8d55bf590f6fce85f508f1b2/ruff-0.9.6-py3-none-win32.whl", hash = "sha256:194d8402bceef1b31164909540a597e0d913c0e4952015a5b40e28c146121b5d", size = 9949214 },
    { url = "https://files.pythonhosted.org/packages/ee/30/c3cee10f915ed75a5c29c1e57311282d1a15855551a64795c1b2bbe5cf37/ruff-0.9.6-py3-none-win_amd64.whl", hash = "sha256:03482d5c09d90d4ee3f40d97578423698ad895c87314c4de39ed2af945633caa", size = 10999914 },
    { url = "https://files.pythonhosted.org/packages/e8/a8/d71f44b93e3aa86ae232af1f2126ca7b95c0f515ec135462b3e1f351441c/ruff-0.9.6-py3-none-win_arm64.whl", hash = "sha256:0e2bb706a2be7ddfea4a4af918562fdc1bcb16df255e5fa595bbd800ce322a5a", size = 10177499 },
]

[[package]]
name = "scipy"
version = "1.15.1"
source = { registry = "https://pypi.org/simple" }
dependencies = [
    { name = "numpy" },
]
sdist = { url = "https://files.pythonhosted.org/packages/76/c6/8eb0654ba0c7d0bb1bf67bf8fbace101a8e4f250f7722371105e8b6f68fc/scipy-1.15.1.tar.gz", hash = "sha256:033a75ddad1463970c96a88063a1df87ccfddd526437136b6ee81ff0312ebdf6", size = 59407493 }
wheels = [
    { url = "https://files.pythonhosted.org/packages/2b/bf/dd68965a4c5138a630eeed0baec9ae96e5d598887835bdde96cdd2fe4780/scipy-1.15.1-cp313-cp313-macosx_10_13_x86_64.whl", hash = "sha256:100193bb72fbff37dbd0bf14322314fc7cbe08b7ff3137f11a34d06dc0ee6b85", size = 41441136 },
    { url = "https://files.pythonhosted.org/packages/ef/5e/4928581312922d7e4d416d74c416a660addec4dd5ea185401df2269ba5a0/scipy-1.15.1-cp313-cp313-macosx_12_0_arm64.whl", hash = "sha256:2114a08daec64980e4b4cbdf5bee90935af66d750146b1d2feb0d3ac30613692", size = 32533699 },
    { url = "https://files.pythonhosted.org/packages/32/90/03f99c43041852837686898c66767787cd41c5843d7a1509c39ffef683e9/scipy-1.15.1-cp313-cp313-macosx_14_0_arm64.whl", hash = "sha256:6b3e71893c6687fc5e29208d518900c24ea372a862854c9888368c0b267387ab", size = 24807289 },
    { url = "https://files.pythonhosted.org/packages/9d/52/bfe82b42ae112eaba1af2f3e556275b8727d55ac6e4932e7aef337a9d9d4/scipy-1.15.1-cp313-cp313-macosx_14_0_x86_64.whl", hash = "sha256:837299eec3d19b7e042923448d17d95a86e43941104d33f00da7e31a0f715d3c", size = 27929844 },
    { url = "https://files.pythonhosted.org/packages/f6/77/54ff610bad600462c313326acdb035783accc6a3d5f566d22757ad297564/scipy-1.15.1-cp313-cp313-manylinux_2_17_aarch64.manylinux2014_aarch64.whl", hash = "sha256:82add84e8a9fb12af5c2c1a3a3f1cb51849d27a580cb9e6bd66226195142be6e", size = 38031272 },
    { url = "https://files.pythonhosted.org/packages/f1/26/98585cbf04c7cf503d7eb0a1966df8a268154b5d923c5fe0c1ed13154c49/scipy-1.15.1-cp313-cp313-manylinux_2_17_x86_64.manylinux2014_x86_64.whl", hash = "sha256:070d10654f0cb6abd295bc96c12656f948e623ec5f9a4eab0ddb1466c000716e", size = 40210217 },
    { url = "https://files.pythonhosted.org/packages/fd/3f/3d2285eb6fece8bc5dbb2f9f94d61157d61d155e854fd5fea825b8218f12/scipy-1.15.1-cp313-cp313-musllinux_1_2_x86_64.whl", hash = "sha256:55cc79ce4085c702ac31e49b1e69b27ef41111f22beafb9b49fea67142b696c4", size = 42587785 },
    { url = "https://files.pythonhosted.org/packages/48/7d/5b5251984bf0160d6533695a74a5fddb1fa36edd6f26ffa8c871fbd4782a/scipy-1.15.1-cp313-cp313-win_amd64.whl", hash = "sha256:c352c1b6d7cac452534517e022f8f7b8d139cd9f27e6fbd9f3cbd0bfd39f5bef", size = 43640439 },
    { url = "https://files.pythonhosted.org/packages/e7/b8/0e092f592d280496de52e152582030f8a270b194f87f890e1a97c5599b81/scipy-1.15.1-cp313-cp313t-macosx_10_13_x86_64.whl", hash = "sha256:0458839c9f873062db69a03de9a9765ae2e694352c76a16be44f93ea45c28d2b", size = 41619862 },
    { url = "https://files.pythonhosted.org/packages/f6/19/0b6e1173aba4db9e0b7aa27fe45019857fb90d6904038b83927cbe0a6c1d/scipy-1.15.1-cp313-cp313t-macosx_12_0_arm64.whl", hash = "sha256:af0b61c1de46d0565b4b39c6417373304c1d4f5220004058bdad3061c9fa8a95", size = 32610387 },
    { url = "https://files.pythonhosted.org/packages/e7/02/754aae3bd1fa0f2479ade3cfdf1732ecd6b05853f63eee6066a32684563a/scipy-1.15.1-cp313-cp313t-macosx_14_0_arm64.whl", hash = "sha256:71ba9a76c2390eca6e359be81a3e879614af3a71dfdabb96d1d7ab33da6f2364", size = 24883814 },
    { url = "https://files.pythonhosted.org/packages/1f/ac/d7906201604a2ea3b143bb0de51b3966f66441ba50b7dc182c4505b3edf9/scipy-1.15.1-cp313-cp313t-macosx_14_0_x86_64.whl", hash = "sha256:14eaa373c89eaf553be73c3affb11ec6c37493b7eaaf31cf9ac5dffae700c2e0", size = 27944865 },
    { url = "https://files.pythonhosted.org/packages/84/9d/8f539002b5e203723af6a6f513a45e0a7671e9dabeedb08f417ac17e4edc/scipy-1.15.1-cp313-cp313t-manylinux_2_17_x86_64.manylinux2014_x86_64.whl", hash = "sha256:f735bc41bd1c792c96bc426dece66c8723283695f02df61dcc4d0a707a42fc54", size = 39883261 },
    { url = "https://files.pythonhosted.org/packages/97/c0/62fd3bab828bcccc9b864c5997645a3b86372a35941cdaf677565c25c98d/scipy-1.15.1-cp313-cp313t-musllinux_1_2_x86_64.whl", hash = "sha256:2722a021a7929d21168830790202a75dbb20b468a8133c74a2c0230c72626b6c", size = 42093299 },
    { url = "https://files.pythonhosted.org/packages/e4/1f/5d46a8d94e9f6d2c913cbb109e57e7eed914de38ea99e2c4d69a9fc93140/scipy-1.15.1-cp313-cp313t-win_amd64.whl", hash = "sha256:bc7136626261ac1ed988dca56cfc4ab5180f75e0ee52e58f1e6aa74b5f3eacd5", size = 43181730 },
]

[[package]]
name = "simplejpeg"
version = "1.8.1"
source = { registry = "https://pypi.org/simple" }
dependencies = [
    { name = "numpy" },
]
sdist = { url = "https://files.pythonhosted.org/packages/35/09/b8a6565fafd8ddf64d34d6bc5383878b9bd5fd2424d8a44f416140a6a589/simplejpeg-1.8.1.tar.gz", hash = "sha256:35bfc840f40c1e10f64f4e3e4c870e1b9c420e5eead3630539efe2cb53b5fd04", size = 5482958 }
wheels = [
    { url = "https://files.pythonhosted.org/packages/dc/59/fec20a7953be3f5426fe33af2d4089d6f1cd531a5d9adc50b5db5aef03fd/simplejpeg-1.8.1-cp313-cp313-macosx_10_13_x86_64.whl", hash = "sha256:a14f5c4f93e3bd9d237bc12cd24dda572c58722daf2657fe25caa6edad03d3ec", size = 491750 },
    { url = "https://files.pythonhosted.org/packages/00/01/bdcbd397f5d54797d5089e4c391a4f90103ffd06c044ab2ab79756e1d11c/simplejpeg-1.8.1-cp313-cp313-macosx_11_0_arm64.whl", hash = "sha256:5a49f50ca8b3d210e2af94ec3ff4fa1c97a3785671cea13079803cf31e3daa15", size = 441864 },
    { url = "https://files.pythonhosted.org/packages/b1/1c/352f09c54f33cf6adad619f0ac1ed437c12731ebe9ee5879098ec9b9542a/simplejpeg-1.8.1-cp313-cp313-manylinux_2_17_aarch64.manylinux2014_aarch64.whl", hash = "sha256:e28fe1598557c753d6be95d0ce9d5ca9b5b07e70fad07e45062444516f18165e", size = 443485 },
    { url = "https://files.pythonhosted.org/packages/60/ef/2cdddbc7f052e1b236cb4911f8708359e355eb9f3e89995f7a03db665266/simplejpeg-1.8.1-cp313-cp313-manylinux_2_17_x86_64.manylinux2014_x86_64.whl", hash = "sha256:ed863d7a4945723a77fddb4fde6bee7c37f9a0bfd5718223191b3fc6c0bd36fc", size = 423760 },
    { url = "https://files.pythonhosted.org/packages/cb/d1/8b97cdd92b378bddaa3e7b2ff75e0778ca022c079dc8e2d3ffccf09c1bed/simplejpeg-1.8.1-cp313-cp313-win_amd64.whl", hash = "sha256:253b5fcbf73f2f3a19cff300330ff1751c8dec87d82305a1c824f8de6456051d", size = 306627 },
]

[[package]]
name = "simplejpeg"
version = "1.8.1"
source = { registry = "https://pypi.org/simple" }
dependencies = [
    { name = "numpy" },
]
sdist = { url = "https://files.pythonhosted.org/packages/35/09/b8a6565fafd8ddf64d34d6bc5383878b9bd5fd2424d8a44f416140a6a589/simplejpeg-1.8.1.tar.gz", hash = "sha256:35bfc840f40c1e10f64f4e3e4c870e1b9c420e5eead3630539efe2cb53b5fd04", size = 5482958 }
wheels = [
    { url = "https://files.pythonhosted.org/packages/dc/59/fec20a7953be3f5426fe33af2d4089d6f1cd531a5d9adc50b5db5aef03fd/simplejpeg-1.8.1-cp313-cp313-macosx_10_13_x86_64.whl", hash = "sha256:a14f5c4f93e3bd9d237bc12cd24dda572c58722daf2657fe25caa6edad03d3ec", size = 491750 },
    { url = "https://files.pythonhosted.org/packages/00/01/bdcbd397f5d54797d5089e4c391a4f90103ffd06c044ab2ab79756e1d11c/simplejpeg-1.8.1-cp313-cp313-macosx_11_0_arm64.whl", hash = "sha256:5a49f50ca8b3d210e2af94ec3ff4fa1c97a3785671cea13079803cf31e3daa15", size = 441864 },
    { url = "https://files.pythonhosted.org/packages/b1/1c/352f09c54f33cf6adad619f0ac1ed437c12731ebe9ee5879098ec9b9542a/simplejpeg-1.8.1-cp313-cp313-manylinux_2_17_aarch64.manylinux2014_aarch64.whl", hash = "sha256:e28fe1598557c753d6be95d0ce9d5ca9b5b07e70fad07e45062444516f18165e", size = 443485 },
    { url = "https://files.pythonhosted.org/packages/60/ef/2cdddbc7f052e1b236cb4911f8708359e355eb9f3e89995f7a03db665266/simplejpeg-1.8.1-cp313-cp313-manylinux_2_17_x86_64.manylinux2014_x86_64.whl", hash = "sha256:ed863d7a4945723a77fddb4fde6bee7c37f9a0bfd5718223191b3fc6c0bd36fc", size = 423760 },
    { url = "https://files.pythonhosted.org/packages/cb/d1/8b97cdd92b378bddaa3e7b2ff75e0778ca022c079dc8e2d3ffccf09c1bed/simplejpeg-1.8.1-cp313-cp313-win_amd64.whl", hash = "sha256:253b5fcbf73f2f3a19cff300330ff1751c8dec87d82305a1c824f8de6456051d", size = 306627 },
]

[[package]]
name = "six"
version = "1.17.0"
source = { registry = "https://pypi.org/simple" }
sdist = { url = "https://files.pythonhosted.org/packages/94/e7/b2c673351809dca68a0e064b6af791aa332cf192da575fd474ed7d6f16a2/six-1.17.0.tar.gz", hash = "sha256:ff70335d468e7eb6ec65b95b99d3a2836546063f63acc5171de367e834932a81", size = 34031 }
wheels = [
    { url = "https://files.pythonhosted.org/packages/b7/ce/149a00dd41f10bc29e5921b496af8b574d8413afcd5e30dfa0ed46c2cc5e/six-1.17.0-py2.py3-none-any.whl", hash = "sha256:4721f391ed90541fddacab5acf947aa0d3dc7d27b2e1e8eda2be8970586c3274", size = 11050 },
]

[[package]]
name = "sounddevice"
version = "0.5.1"
source = { registry = "https://pypi.org/simple" }
dependencies = [
    { name = "cffi" },
]
sdist = { url = "https://files.pythonhosted.org/packages/80/2d/b04ae180312b81dbb694504bee170eada5372242e186f6298139fd3a0513/sounddevice-0.5.1.tar.gz", hash = "sha256:09ca991daeda8ce4be9ac91e15a9a81c8f81efa6b695a348c9171ea0c16cb041", size = 52896 }
wheels = [
    { url = "https://files.pythonhosted.org/packages/06/d1/464b5fca3decdd0cfec8c47f7b4161a0b12972453201c1bf03811f367c5e/sounddevice-0.5.1-py3-none-any.whl", hash = "sha256:e2017f182888c3f3c280d9fbac92e5dbddac024a7e3442f6e6116bd79dab8a9c", size = 32276 },
    { url = "https://files.pythonhosted.org/packages/6f/f6/6703fe7cf3d7b7279040c792aeec6334e7305956aba4a80f23e62c8fdc44/sounddevice-0.5.1-py3-none-macosx_10_6_x86_64.macosx_10_6_universal2.whl", hash = "sha256:d16cb23d92322526a86a9490c427bf8d49e273d9ccc0bd096feecd229cde6031", size = 107916 },
    { url = "https://files.pythonhosted.org/packages/57/a5/78a5e71f5ec0faedc54f4053775d61407bfbd7d0c18228c7f3d4252fd276/sounddevice-0.5.1-py3-none-win32.whl", hash = "sha256:d84cc6231526e7a08e89beff229c37f762baefe5e0cc2747cbe8e3a565470055", size = 312494 },
    { url = "https://files.pythonhosted.org/packages/af/9b/15217b04f3b36d30de55fef542389d722de63f1ad81f9c72d8afc98cb6ab/sounddevice-0.5.1-py3-none-win_amd64.whl", hash = "sha256:4313b63f2076552b23ac3e0abd3bcfc0c1c6a696fc356759a13bd113c9df90f1", size = 363634 },
]

[[package]]
name = "soundfile"
version = "0.13.0"
source = { registry = "https://pypi.org/simple" }
dependencies = [
    { name = "cffi" },
    { name = "numpy" },
]
sdist = { url = "https://files.pythonhosted.org/packages/76/7c/4054082696ee09397eb88947f91cd2429bb7d20db0d4e82bfeb64c234589/soundfile-0.13.0.tar.gz", hash = "sha256:e83399d8bde7d73b117c33d6a1ec8571318338f89ce72f4c3d457e9768798355", size = 45971 }
wheels = [
    { url = "https://files.pythonhosted.org/packages/d3/35/79f0e4934eba4807dfcdc5589de4733186e1d89ecc313708f1ac0e255c45/soundfile-0.13.0-py2.py3-none-any.whl", hash = "sha256:6a732002843d267267de52367cbdb16dfea6c1f4e3de5e4ddfb2bd0b9b65dddf", size = 25706 },
    { url = "https://files.pythonhosted.org/packages/8d/d4/d21a409d4002b585e755fd0301dd9bc59c243e8be8013cade60506c8730c/soundfile-0.13.0-py2.py3-none-macosx_10_9_x86_64.whl", hash = "sha256:c28024e59ebf2e5b12f5d77a16eb3ef1527e7580d7bbebfb5645253368391385", size = 1142204 },
    { url = "https://files.pythonhosted.org/packages/24/d9/be447d3eb12d0e0c432f3c3d9c6baa6f27be475bcfd82d4e9c4f8f7e1838/soundfile-0.13.0-py2.py3-none-macosx_11_0_arm64.whl", hash = "sha256:af3d06019040dd3db0e0b173baca76db9f7d59b5750a347892f2bf7763a8083c", size = 1101360 },
    { url = "https://files.pythonhosted.org/packages/99/c8/cf31904a8c17f23fa2d31852b0cb509b5ea017783d6cbdf62d7c4ac0e631/soundfile-0.13.0-py2.py3-none-manylinux_2_28_aarch64.whl", hash = "sha256:3adcf4b70d2c872f6cb5a1b3eeb916b90233860a7d13652652753c4e628ac9f5", size = 1235683 },
    { url = "https://files.pythonhosted.org/packages/21/2e/93c9283e6d8a95900e390d888f9f3e2ae3ce274d3a11bd79117eeb8f0879/soundfile-0.13.0-py2.py3-none-manylinux_2_28_x86_64.whl", hash = "sha256:5f2c7d389d6cde9af49ec73f5a32a06f7397a2add3808ceb94ebff4a116e3446", size = 1313600 },
    { url = "https://files.pythonhosted.org/packages/ff/36/5b0758658194eaa4f90c126ebdbd56f6c35c9f15e1640afaaa584a476b4b/soundfile-0.13.0-py2.py3-none-win32.whl", hash = "sha256:217fd97b9a515b6b92d817c917bd7c3bc838e4ffe9b68c2a0659b70b9af1a5dd", size = 899836 },
    { url = "https://files.pythonhosted.org/packages/03/69/eda7a076709ada14a11604347ea3b80b3888101c93bbc739071d2f553df5/soundfile-0.13.0-py2.py3-none-win_amd64.whl", hash = "sha256:9fd67b1867fb7ce4a1bf1fd6600dfe9bf2af26b7ae3671719196c1d5632fa462", size = 1019114 },
]

[[package]]
name = "sysv-ipc"
version = "1.1.0"
source = { registry = "https://pypi.org/simple" }
sdist = { url = "https://files.pythonhosted.org/packages/0c/d7/5d2f861155e9749f981e6c58f2a482d3ab458bf8c35ae24d4b4d5899ebf9/sysv_ipc-1.1.0.tar.gz", hash = "sha256:0f063cbd36ec232032e425769ebc871f195a7d183b9af32f9901589ea7129ac3", size = 99448 }

[[package]]
name = "textual"
version = "1.0.0"
source = { registry = "https://pypi.org/simple" }
dependencies = [
    { name = "markdown-it-py", extra = ["linkify", "plugins"] },
    { name = "platformdirs" },
    { name = "rich" },
    { name = "typing-extensions" },
]
sdist = { url = "https://files.pythonhosted.org/packages/1f/b6/59b1de04bb4dca0f21ed7ba0b19309ed7f3f5de4396edf20cc2855e53085/textual-1.0.0.tar.gz", hash = "sha256:bec9fe63547c1c552569d1b75d309038b7d456c03f86dfa3706ddb099b151399", size = 1532733 }
wheels = [
    { url = "https://files.pythonhosted.org/packages/ac/bb/5fb6656c625019cd653d5215237d7cd6e0b12e7eae4195c3d1c91b2136fc/textual-1.0.0-py3-none-any.whl", hash = "sha256:2d4a701781c05104925e463ae370c630567c70c2880e92ab838052e3e23c986f", size = 660456 },
]

[[package]]
name = "tqdm"
version = "4.67.1"
source = { registry = "https://pypi.org/simple" }
dependencies = [
    { name = "colorama", marker = "sys_platform == 'win32'" },
]
sdist = { url = "https://files.pythonhosted.org/packages/a8/4b/29b4ef32e036bb34e4ab51796dd745cdba7ed47ad142a9f4a1eb8e0c744d/tqdm-4.67.1.tar.gz", hash = "sha256:f8aef9c52c08c13a65f30ea34f4e5aac3fd1a34959879d7e59e63027286627f2", size = 169737 }
wheels = [
    { url = "https://files.pythonhosted.org/packages/d0/30/dc54f88dd4a2b5dc8a0279bdd7270e735851848b762aeb1c1184ed1f6b14/tqdm-4.67.1-py3-none-any.whl", hash = "sha256:26445eca388f82e72884e0d580d5464cd801a3ea01e63e5601bdff9ba6a48de2", size = 78540 },
]

[[package]]
name = "typing-extensions"
version = "4.12.2"
source = { registry = "https://pypi.org/simple" }
sdist = { url = "https://files.pythonhosted.org/packages/df/db/f35a00659bc03fec321ba8bce9420de607a1d37f8342eee1863174c69557/typing_extensions-4.12.2.tar.gz", hash = "sha256:1a7ead55c7e559dd4dee8856e3a88b41225abfe1ce8df57b7c13915fe121ffb8", size = 85321 }
wheels = [
    { url = "https://files.pythonhosted.org/packages/26/9f/ad63fc0248c5379346306f8668cda6e2e2e9c95e01216d2b8ffd9ff037d0/typing_extensions-4.12.2-py3-none-any.whl", hash = "sha256:04e5ca0351e0f3f85c6853954072df659d0d13fac324d0072316b67d7794700d", size = 37438 },
]

[[package]]
name = "tzdata"
version = "2024.2"
source = { registry = "https://pypi.org/simple" }
sdist = { url = "https://files.pythonhosted.org/packages/e1/34/943888654477a574a86a98e9896bae89c7aa15078ec29f490fef2f1e5384/tzdata-2024.2.tar.gz", hash = "sha256:7d85cc416e9382e69095b7bdf4afd9e3880418a2413feec7069d533d6b4e31cc", size = 193282 }
wheels = [
    { url = "https://files.pythonhosted.org/packages/a6/ab/7e5f53c3b9d14972843a647d8d7a853969a58aecc7559cb3267302c94774/tzdata-2024.2-py2.py3-none-any.whl", hash = "sha256:a48093786cdcde33cad18c2555e8532f34422074448fbc874186f0abd79565cd", size = 346586 },
]

[[package]]
name = "uc-micro-py"
version = "1.0.3"
source = { registry = "https://pypi.org/simple" }
sdist = { url = "https://files.pythonhosted.org/packages/91/7a/146a99696aee0609e3712f2b44c6274566bc368dfe8375191278045186b8/uc-micro-py-1.0.3.tar.gz", hash = "sha256:d321b92cff673ec58027c04015fcaa8bb1e005478643ff4a500882eaab88c48a", size = 6043 }
wheels = [
    { url = "https://files.pythonhosted.org/packages/37/87/1f677586e8ac487e29672e4b17455758fce261de06a0d086167bb760361a/uc_micro_py-1.0.3-py3-none-any.whl", hash = "sha256:db1dffff340817673d7b466ec86114a9dc0e9d4d9b5ba229d9d60e5c12600cd5", size = 6229 },
]

[[package]]
name = "v4l2-python3"
version = "0.3.5"
source = { registry = "https://pypi.org/simple" }
sdist = { url = "https://files.pythonhosted.org/packages/7a/d3/fa1e69c4f1902772e385660008d0b6f7108cc6de1365cc2aea680d34af2a/v4l2-python3-0.3.5.tar.gz", hash = "sha256:e7e24739c1816d64a82929b81781ada4e5640974157a39585ad2e02dfdb102fd", size = 26696 }
wheels = [
    { url = "https://files.pythonhosted.org/packages/5e/1b/cb6083c07c8e87d657069526cfb09a8203af7a83e6d4445a943cc90523d0/v4l2_python3-0.3.5-py3-none-any.whl", hash = "sha256:5a6f88c0b5101dd11c6093599adb75d0d42179cf8e9789925f201338294c1f54", size = 22624 },
]

[[package]]
name = "virtualenv"
version = "20.29.2"
source = { registry = "https://pypi.org/simple" }
dependencies = [
    { name = "distlib" },
    { name = "filelock" },
    { name = "platformdirs" },
]
sdist = { url = "https://files.pythonhosted.org/packages/f1/88/dacc875dd54a8acadb4bcbfd4e3e86df8be75527116c91d8f9784f5e9cab/virtualenv-20.29.2.tar.gz", hash = "sha256:fdaabebf6d03b5ba83ae0a02cfe96f48a716f4fae556461d180825866f75b728", size = 4320272 }
wheels = [
    { url = "https://files.pythonhosted.org/packages/93/fa/849483d56773ae29740ae70043ad88e068f98a6401aa819b5d6bee604683/virtualenv-20.29.2-py3-none-any.whl", hash = "sha256:febddfc3d1ea571bdb1dc0f98d7b45d24def7428214d4fb73cc486c9568cce6a", size = 4301478 },
]<|MERGE_RESOLUTION|>--- conflicted
+++ resolved
@@ -132,8 +132,6 @@
 ]
 
 [[package]]
-<<<<<<< HEAD
-=======
 name = "attrs"
 version = "25.1.0"
 source = { registry = "https://pypi.org/simple" }
@@ -157,7 +155,6 @@
 ]
 
 [[package]]
->>>>>>> 72d86e1a
 name = "ahrs"
 version = "0.3.1"
 source = { registry = "https://pypi.org/simple" }
@@ -170,8 +167,6 @@
 ]
 
 [[package]]
-<<<<<<< HEAD
-=======
 name = "attrs"
 version = "25.1.0"
 source = { registry = "https://pypi.org/simple" }
@@ -195,7 +190,6 @@
 ]
 
 [[package]]
->>>>>>> 72d86e1a
 name = "binho-host-adapter"
 version = "0.1.6"
 source = { registry = "https://pypi.org/simple" }
